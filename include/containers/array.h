--- conflicted
+++ resolved
@@ -82,7 +82,6 @@
                                   const array_container_t *src_2,
                                   array_container_t *dst);
 
-<<<<<<< HEAD
 
 /* Compute the intersection of src_1 and src_2.  The result is placed
  * in src_1 (and src_1 is the return value).
@@ -90,8 +89,6 @@
 array_container_t *array_container_intersection_inplace(array_container_t *src_1,
                                                         const array_container_t *src_2);
 
-=======
->>>>>>> bbd25274
 /*
  * Write out the 16-bit integers contained in this container as a list of 32-bit
  * integers using base
@@ -107,13 +104,10 @@
 /* Create a new array with capacity size. Return NULL in case of failure. */
 array_container_t *array_container_create_given_capacity(int32_t size);
 
-<<<<<<< HEAD
 
 /* Compute the number of runs */
 int32_t array_container_number_of_runs( array_container_t *a);
 
-=======
->>>>>>> bbd25274
 /*
  * Print this container using printf (useful for debugging).
  */
