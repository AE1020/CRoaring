#ifndef CONTAINERS_CONTAINERS_H
#define CONTAINERS_CONTAINERS_H

#include <assert.h>
#include <stdbool.h>
#include <stdio.h>

#include "array.h"
#include "bitset.h"
#include "convert.h"
#include "mixed_equal.h"
#include "mixed_intersection.h"
#include "mixed_union.h"
#include "run.h"

// would enum be possible or better?

#define ARRAY_CONTAINER_TYPE_CODE 1
#define RUN_CONTAINER_TYPE_CODE 2
#define BITSET_CONTAINER_TYPE_CODE 3

// macro for pairing container type codes
#define CONTAINER_PAIR(c1, c2) (4 * (c1) + (c2))

static const char *container_names[] = {"bitset", "array", "run"};
/**
 * Get the container name from the typecode
 */
static inline const char *get_container_name(uint8_t typecode) {
    switch (typecode) {
        case BITSET_CONTAINER_TYPE_CODE:
            return container_names[0];
        case ARRAY_CONTAINER_TYPE_CODE:
            return container_names[1];
        case RUN_CONTAINER_TYPE_CODE:
            return container_names[2];
        default:
            assert(0);
            return "unknown";
    }
}

/**
 * Get the container cardinality (number of elements), requires a  typecode
 */
static inline int container_get_cardinality(const void *container,
                                            uint8_t typecode) {
    switch (typecode) {
        case BITSET_CONTAINER_TYPE_CODE:
            return bitset_container_cardinality(container);
        case ARRAY_CONTAINER_TYPE_CODE:
            return array_container_cardinality(container);
        case RUN_CONTAINER_TYPE_CODE:
            return run_container_cardinality(container);
    }
    return 0;  // unreached
}

/**
 * Writes the underlying array to buf, outputs how many bytes were written.
 * This is meant to be byte-by-byte compatible with the Java and Go versions of
 * Roaring.
 * The number of bytes written should be
 * container_write(container, buf).
 *
 */
static inline int32_t container_write(void *container, uint8_t typecode,
                                      char *buf) {
    switch (typecode) {
        case BITSET_CONTAINER_TYPE_CODE:
            return bitset_container_write(container, buf);
        case ARRAY_CONTAINER_TYPE_CODE:
            return array_container_write(container, buf);
        case RUN_CONTAINER_TYPE_CODE:
            return run_container_write(container, buf);
    }
    return 0;  // unreached
}

/**
 * Get the container size in bytes under portable serialization (see
 * container_write), requires a
 * typecode
 */
static inline int32_t container_size_in_bytes(void *container,
                                              uint8_t typecode) {
    switch (typecode) {
        case BITSET_CONTAINER_TYPE_CODE:
            return bitset_container_size_in_bytes(container);
        case ARRAY_CONTAINER_TYPE_CODE:
            return array_container_size_in_bytes(container);
        case RUN_CONTAINER_TYPE_CODE:
            return run_container_size_in_bytes(container);
    }
    return 0;  // unreached
}

/**
 * print the container (useful for debugging), requires a  typecode
 */
void container_printf(const void *container, uint8_t typecode);

/**
 * print the content of the container as a comma-separated list of 32-bit values
 * starting at base, requires a  typecode
 */
void container_printf_as_uint32_array(const void *container, uint8_t typecode,
                                      uint32_t base);

/**
 * Checks whether a container is not empty, requires a  typecode
 */
static inline bool container_nonzero_cardinality(const void *container,
                                                 uint8_t typecode) {
    switch (typecode) {
        case BITSET_CONTAINER_TYPE_CODE:
            return bitset_container_nonzero_cardinality(container);
        case ARRAY_CONTAINER_TYPE_CODE:
            return array_container_nonzero_cardinality(container);
        case RUN_CONTAINER_TYPE_CODE:
            return run_container_nonzero_cardinality(container);
    }
    return 0;  // unreached
}

/**
 * Recover memory from a container, requires a  typecode
 */
static inline void container_free(void *container, uint8_t typecode) {
    switch (typecode) {
        case BITSET_CONTAINER_TYPE_CODE:
            bitset_container_free((bitset_container_t *)container);
            break;
        case ARRAY_CONTAINER_TYPE_CODE:
            array_container_free((array_container_t *)container);
            break;
        case RUN_CONTAINER_TYPE_CODE:
            run_container_free((run_container_t *)container);
            break;
            //  case UNINITIALIZED_TYPE_CODE: break;
    }
    __builtin_unreachable();
}

/**
 * Convert a container to an array of values, requires a  typecode as well as a
 * "base" (most significant values)
 * Returns number of ints added.
 */
static inline int container_to_uint32_array(uint32_t *output,
                                            const void *container,
                                            uint8_t typecode, uint32_t base) {
    switch (typecode) {
        case BITSET_CONTAINER_TYPE_CODE:
            return bitset_container_to_uint32_array(output, container, base);
        case ARRAY_CONTAINER_TYPE_CODE:
            return array_container_to_uint32_array(output, container, base);
        case RUN_CONTAINER_TYPE_CODE:
            return run_container_to_uint32_array(output, container, base);
    }
    __builtin_unreachable();
    return 0;  // unreached
}

/**
 * Add a value to a container, requires a  typecode, fills in new_typecode and
 * return (possibly different) container.
 * This function may allocate a new container, and caller is responsible for
 * memory deallocation
 */
static inline void *container_add(void *container, uint16_t val,
                                  uint8_t typecode, uint8_t *new_typecode) {
    switch (typecode) {
        case BITSET_CONTAINER_TYPE_CODE:
            bitset_container_set((bitset_container_t *)container, val);
            *new_typecode = BITSET_CONTAINER_TYPE_CODE;
            return container;
        case ARRAY_CONTAINER_TYPE_CODE:;
            array_container_t *ac = (array_container_t *)container;
            array_container_add(ac, val);
            if (array_container_cardinality(ac) > DEFAULT_MAX_SIZE) {
                *new_typecode = BITSET_CONTAINER_TYPE_CODE;
                return bitset_container_from_array(ac);
            } else {
                *new_typecode = ARRAY_CONTAINER_TYPE_CODE;
                return ac;
            }
        case RUN_CONTAINER_TYPE_CODE:
            // per Java, no container type adjustments are done (revisit?)
            run_container_add((run_container_t *)container, val);
            *new_typecode = RUN_CONTAINER_TYPE_CODE;
            return container;
        default:
            assert(0);
            __builtin_unreachable();
            return NULL;
    }
}

/**
 * Check whether a value is in a container, requires a  typecode
 */
static inline bool container_contains(const void *container, uint16_t val,
                                      uint8_t typecode) {
    switch (typecode) {
        case BITSET_CONTAINER_TYPE_CODE:
            return bitset_container_get((const bitset_container_t *)container,
                                        val);
        case ARRAY_CONTAINER_TYPE_CODE:;
            return array_container_contains(
                (const array_container_t *)container, val);
        case RUN_CONTAINER_TYPE_CODE:
            return run_container_contains((const run_container_t *)container,
                                          val);
        default:
            assert(0);
            __builtin_unreachable();
            return NULL;
    }
}

/**
 * Copies a container, requires a typecode. This allocates new memory, caller
 * is responsible for deallocation.
 */
static inline void *container_clone(const void *container, uint8_t typecode) {
    switch (typecode) {
        case BITSET_CONTAINER_TYPE_CODE:
            return bitset_container_clone((bitset_container_t *)container);
        case ARRAY_CONTAINER_TYPE_CODE:
            return array_container_clone((array_container_t *)container);
        case RUN_CONTAINER_TYPE_CODE:
            return run_container_clone((run_container_t *)container);
        default:
            assert(0);
            __builtin_unreachable();
            return NULL;
    }
}

int32_t container_serialize(void *container, uint8_t typecode,
                            char *buf) WARN_UNUSED;

uint32_t container_serialization_len(void *container, uint8_t typecode);

<<<<<<< HEAD
void *container_deserialize(uint8_t typecode, const char *buf, size_t buf_len);
=======
void *container_deserialize(uint8_t typecode, char *buf, size_t buf_len);
>>>>>>> 1c2aa567

/**
 * Returns true if the two containers have the same content. Note that
 * two containers having different types can be "equal" in this sense.
 */
static inline bool container_equals(const void *c1, uint8_t type1,
                                    const void *c2, uint8_t type2) {
    switch (CONTAINER_PAIR(type1, type2)) {
        case CONTAINER_PAIR(BITSET_CONTAINER_TYPE_CODE,
                            BITSET_CONTAINER_TYPE_CODE):
            return bitset_container_equals((bitset_container_t *)c1,
                                           (bitset_container_t *)c2);
        case CONTAINER_PAIR(BITSET_CONTAINER_TYPE_CODE,
                            RUN_CONTAINER_TYPE_CODE):
            return run_container_equals_bitset((run_container_t *)c2,
                                               (bitset_container_t *)c1);
        case CONTAINER_PAIR(RUN_CONTAINER_TYPE_CODE,
                            BITSET_CONTAINER_TYPE_CODE):
            return run_container_equals_bitset((run_container_t *)c1,
                                               (bitset_container_t *)c2);
        case CONTAINER_PAIR(BITSET_CONTAINER_TYPE_CODE,
                            ARRAY_CONTAINER_TYPE_CODE):
            // java would always return false?
            return array_container_equal_bitset((array_container_t *)c2,
                                                (bitset_container_t *)c1);
        case CONTAINER_PAIR(ARRAY_CONTAINER_TYPE_CODE,
                            BITSET_CONTAINER_TYPE_CODE):
            // java would always return false?
            return array_container_equal_bitset((array_container_t *)c1,
                                                (bitset_container_t *)c2);
        case CONTAINER_PAIR(ARRAY_CONTAINER_TYPE_CODE, RUN_CONTAINER_TYPE_CODE):
            return run_container_equals_array((run_container_t *)c2,
                                              (array_container_t *)c1);
        case CONTAINER_PAIR(RUN_CONTAINER_TYPE_CODE, ARRAY_CONTAINER_TYPE_CODE):
            return run_container_equals_array((run_container_t *)c1,
                                              (array_container_t *)c2);
        case CONTAINER_PAIR(ARRAY_CONTAINER_TYPE_CODE,
                            ARRAY_CONTAINER_TYPE_CODE):
            return array_container_equals((array_container_t *)c1,
                                          (array_container_t *)c2);
        case CONTAINER_PAIR(RUN_CONTAINER_TYPE_CODE, RUN_CONTAINER_TYPE_CODE):
            return run_container_equals((run_container_t *)c1,
                                        (run_container_t *)c2);
        default:
            assert(0);
            __builtin_unreachable();
            return NULL;
    }
}

// macro-izations possibilities for generic non-inplace binary-op dispatch

/**
 * Compute intersection between two containers, generate a new container (having
 * type result_type), requires a typecode. This allocates new memory, caller
 * is responsible for deallocation.
 */
static inline void *container_and(const void *c1, uint8_t type1, const void *c2,
                                  uint8_t type2, uint8_t *result_type) {
    void *result;
    switch (CONTAINER_PAIR(type1, type2)) {
        case CONTAINER_PAIR(BITSET_CONTAINER_TYPE_CODE,
                            BITSET_CONTAINER_TYPE_CODE):
            *result_type = bitset_bitset_container_intersection(c1, c2, &result)
                               ? BITSET_CONTAINER_TYPE_CODE
                               : ARRAY_CONTAINER_TYPE_CODE;
            return result;
        case CONTAINER_PAIR(ARRAY_CONTAINER_TYPE_CODE,
                            ARRAY_CONTAINER_TYPE_CODE):
            result = array_container_create();
            array_container_intersection(c1, c2, result);
            *result_type = ARRAY_CONTAINER_TYPE_CODE;  // never bitset
            return result;
        case CONTAINER_PAIR(RUN_CONTAINER_TYPE_CODE, RUN_CONTAINER_TYPE_CODE):
            result = run_container_create();
            run_container_intersection(c1, c2, result);
            return convert_run_to_efficient_container(result, result_type);
        case CONTAINER_PAIR(BITSET_CONTAINER_TYPE_CODE,
                            ARRAY_CONTAINER_TYPE_CODE):
            result = array_container_create();
            array_bitset_container_intersection(c2, c1, result);
            *result_type = ARRAY_CONTAINER_TYPE_CODE;  // never bitset
            return result;
        case CONTAINER_PAIR(ARRAY_CONTAINER_TYPE_CODE,
                            BITSET_CONTAINER_TYPE_CODE):
            result = array_container_create();
            *result_type = ARRAY_CONTAINER_TYPE_CODE;  // never bitset
            array_bitset_container_intersection(c1, c2, result);
            return result;

        case CONTAINER_PAIR(BITSET_CONTAINER_TYPE_CODE,
                            RUN_CONTAINER_TYPE_CODE):
            *result_type = run_bitset_container_intersection(c2, c1, &result)
                               ? BITSET_CONTAINER_TYPE_CODE
                               : ARRAY_CONTAINER_TYPE_CODE;
            return result;
        case CONTAINER_PAIR(RUN_CONTAINER_TYPE_CODE,
                            BITSET_CONTAINER_TYPE_CODE):
            *result_type = run_bitset_container_intersection(c1, c2, &result)
                               ? BITSET_CONTAINER_TYPE_CODE
                               : ARRAY_CONTAINER_TYPE_CODE;
            return result;
        case CONTAINER_PAIR(ARRAY_CONTAINER_TYPE_CODE, RUN_CONTAINER_TYPE_CODE):
            result = array_container_create();
            *result_type = ARRAY_CONTAINER_TYPE_CODE;  // never bitset
            array_run_container_intersection(c1, c2, result);
            return result;

        case CONTAINER_PAIR(RUN_CONTAINER_TYPE_CODE, ARRAY_CONTAINER_TYPE_CODE):
            result = array_container_create();
            *result_type = ARRAY_CONTAINER_TYPE_CODE;  // never bitset
            array_run_container_intersection(c2, c1, result);
            return result;
        default:
            assert(0);
            __builtin_unreachable();
            return NULL;
    }
}

/**
 * Compute intersection between two containers, with result in the first
 container.
 The type of the first container may change, in which case the old container
 will be deallocated. Returns the modified (and possibly new) container
*/
static inline void *container_iand(void *c1, uint8_t type1, const void *c2,
                                   uint8_t type2, uint8_t *result_type) {
    void *result;
    switch (CONTAINER_PAIR(type1, type2)) {
        case CONTAINER_PAIR(BITSET_CONTAINER_TYPE_CODE,
                            BITSET_CONTAINER_TYPE_CODE):
            *result_type =
                bitset_bitset_container_intersection_inplace(c1, c2, &result)
                    ? BITSET_CONTAINER_TYPE_CODE
                    : ARRAY_CONTAINER_TYPE_CODE;
            return result;
        case CONTAINER_PAIR(ARRAY_CONTAINER_TYPE_CODE,
                            ARRAY_CONTAINER_TYPE_CODE):
            array_container_intersection_inplace(c1, c2);
            *result_type = ARRAY_CONTAINER_TYPE_CODE;
            return c1;
        case CONTAINER_PAIR(RUN_CONTAINER_TYPE_CODE, RUN_CONTAINER_TYPE_CODE):
            result = run_container_create();
            run_container_intersection(c1, c2, result);
            // as of January 2016, Java code used non-in-place intersection for
            // two runcontainers
            return convert_run_to_efficient_container(result, result_type);
        case CONTAINER_PAIR(BITSET_CONTAINER_TYPE_CODE,
                            ARRAY_CONTAINER_TYPE_CODE):
            // c1 is a bitmap so no inplace possible
            result = array_container_create();
            array_bitset_container_intersection(c2, c1, result);
            bitset_container_free(c1);
            *result_type = ARRAY_CONTAINER_TYPE_CODE;  // never bitset
            return result;
        case CONTAINER_PAIR(ARRAY_CONTAINER_TYPE_CODE,
                            BITSET_CONTAINER_TYPE_CODE):
            *result_type = ARRAY_CONTAINER_TYPE_CODE;  // never bitset
            array_bitset_container_intersection(c1, c2, c1);
            return c1;

        case CONTAINER_PAIR(BITSET_CONTAINER_TYPE_CODE,
                            RUN_CONTAINER_TYPE_CODE):
            // will attempt in-place computation
            *result_type = run_bitset_container_intersection(c2, c1, &c1)
                               ? BITSET_CONTAINER_TYPE_CODE
                               : ARRAY_CONTAINER_TYPE_CODE;
            return result;
        case CONTAINER_PAIR(RUN_CONTAINER_TYPE_CODE,
                            BITSET_CONTAINER_TYPE_CODE):
            *result_type = run_bitset_container_intersection(c1, c2, &result)
                               ? BITSET_CONTAINER_TYPE_CODE
                               : ARRAY_CONTAINER_TYPE_CODE;
            return result;
        case CONTAINER_PAIR(ARRAY_CONTAINER_TYPE_CODE, RUN_CONTAINER_TYPE_CODE):
            result = array_container_create();
            *result_type = ARRAY_CONTAINER_TYPE_CODE;  // never bitset
            array_run_container_intersection(c1, c2, result);
            return result;

        case CONTAINER_PAIR(RUN_CONTAINER_TYPE_CODE, ARRAY_CONTAINER_TYPE_CODE):
            result = array_container_create();
            *result_type = ARRAY_CONTAINER_TYPE_CODE;  // never bitset
            array_run_container_intersection(c2, c1, result);
            return result;
        default:
            assert(0);
            __builtin_unreachable();
            return NULL;
    }
}

/**
 * Compute union between two containers, generate a new container (having type
 * result_type), requires a typecode. This allocates new memory, caller
 * is responsible for deallocation.
 */
static inline void *container_or(const void *c1, uint8_t type1, const void *c2,
                                 uint8_t type2, uint8_t *result_type) {
    void *result;
    switch (CONTAINER_PAIR(type1, type2)) {
        case CONTAINER_PAIR(BITSET_CONTAINER_TYPE_CODE,
                            BITSET_CONTAINER_TYPE_CODE):
            result = bitset_container_create();
            bitset_container_or(c1, c2, result);
            *result_type = BITSET_CONTAINER_TYPE_CODE;
            return result;
        case CONTAINER_PAIR(ARRAY_CONTAINER_TYPE_CODE,
                            ARRAY_CONTAINER_TYPE_CODE):
            *result_type = array_array_container_union(c1, c2, &result)
                               ? BITSET_CONTAINER_TYPE_CODE
                               : ARRAY_CONTAINER_TYPE_CODE;
            return result;
        case CONTAINER_PAIR(RUN_CONTAINER_TYPE_CODE, RUN_CONTAINER_TYPE_CODE):
            result = run_container_create();
            run_container_union(c1, c2, result);
            *result_type = RUN_CONTAINER_TYPE_CODE;
            // todo: could be optimized since will never convert to array
            result = convert_run_to_efficient_container(result, result_type);
            return result;
        case CONTAINER_PAIR(BITSET_CONTAINER_TYPE_CODE,
                            ARRAY_CONTAINER_TYPE_CODE):
            result = bitset_container_create();
            array_bitset_container_union(c2, c1, result);
            *result_type = BITSET_CONTAINER_TYPE_CODE;
            return result;
        case CONTAINER_PAIR(ARRAY_CONTAINER_TYPE_CODE,
                            BITSET_CONTAINER_TYPE_CODE):
            result = bitset_container_create();
            array_bitset_container_union(c1, c2, result);
            *result_type = BITSET_CONTAINER_TYPE_CODE;
            return result;
        case CONTAINER_PAIR(BITSET_CONTAINER_TYPE_CODE,
                            RUN_CONTAINER_TYPE_CODE):
            result = bitset_container_create();
            run_bitset_container_union(c2, c1, result);
            *result_type = BITSET_CONTAINER_TYPE_CODE;
            return result;
        case CONTAINER_PAIR(RUN_CONTAINER_TYPE_CODE,
                            BITSET_CONTAINER_TYPE_CODE):
            result = bitset_container_create();
            run_bitset_container_union(c1, c2, result);
            *result_type = BITSET_CONTAINER_TYPE_CODE;
            return result;
        case CONTAINER_PAIR(ARRAY_CONTAINER_TYPE_CODE, RUN_CONTAINER_TYPE_CODE):
            result = run_container_create();
            array_run_container_union(c1, c2, result);
            result = convert_run_to_efficient_container(result, result_type);
            return result;
        case CONTAINER_PAIR(RUN_CONTAINER_TYPE_CODE, ARRAY_CONTAINER_TYPE_CODE):
            result = run_container_create();
            array_run_container_union(c2, c1, result);
            result = convert_run_to_efficient_container(result, result_type);
            return result;
        default:
            assert(0);
            __builtin_unreachable();
            return NULL;  // unreached
    }
}

/**
 * Compute the union between two containers, with result in the first container.
 * The type of the first container may change, in which case the old container
 * will be deallocated. Returns the modified (and possibly new) container
*/
static inline void *container_ior(void *c1, uint8_t type1, const void *c2,
                                  uint8_t type2, uint8_t *result_type) {
    void *result;
    switch (CONTAINER_PAIR(type1, type2)) {
        case CONTAINER_PAIR(BITSET_CONTAINER_TYPE_CODE,
                            BITSET_CONTAINER_TYPE_CODE):
            bitset_container_or(c1, c2, c1);
            *result_type = BITSET_CONTAINER_TYPE_CODE;
            return c1;
        case CONTAINER_PAIR(ARRAY_CONTAINER_TYPE_CODE,
                            ARRAY_CONTAINER_TYPE_CODE):
            // Java impl. also does not do real in-place in this case
            *result_type = array_array_container_union(c1, c2, &result)
                               ? BITSET_CONTAINER_TYPE_CODE
                               : ARRAY_CONTAINER_TYPE_CODE;
            return result;
        case CONTAINER_PAIR(RUN_CONTAINER_TYPE_CODE, RUN_CONTAINER_TYPE_CODE):
            run_container_union_inplace(c1, c2);
            return convert_run_to_efficient_container(result, result_type);
        case CONTAINER_PAIR(BITSET_CONTAINER_TYPE_CODE,
                            ARRAY_CONTAINER_TYPE_CODE):
            array_bitset_container_union(c2, c1, c1);
            *result_type = BITSET_CONTAINER_TYPE_CODE;  // never array
            return c1;
        case CONTAINER_PAIR(ARRAY_CONTAINER_TYPE_CODE,
                            BITSET_CONTAINER_TYPE_CODE):
            // c1 is an array, so no in-place possible
            result = bitset_container_create();
            *result_type = BITSET_CONTAINER_TYPE_CODE;
            array_bitset_container_union(c1, c2, result);
            array_container_free(c1);
            return result;
        case CONTAINER_PAIR(BITSET_CONTAINER_TYPE_CODE,
                            RUN_CONTAINER_TYPE_CODE):
            run_bitset_container_union(c2, c1, c1);  // allowed
            *result_type = BITSET_CONTAINER_TYPE_CODE;
            return result;
        case CONTAINER_PAIR(RUN_CONTAINER_TYPE_CODE,
                            BITSET_CONTAINER_TYPE_CODE):
            result = bitset_container_create();
            run_bitset_container_union(c1, c2, result);
            *result_type = BITSET_CONTAINER_TYPE_CODE;
            return result;
        case CONTAINER_PAIR(ARRAY_CONTAINER_TYPE_CODE, RUN_CONTAINER_TYPE_CODE):
            result = run_container_create();
            array_run_container_union(c1, c2, result);
            result = convert_run_to_efficient_container(result, result_type);
            return result;
        case CONTAINER_PAIR(RUN_CONTAINER_TYPE_CODE, ARRAY_CONTAINER_TYPE_CODE):
            // todo:in Java, an inplace computation would be attempted
            result = run_container_create();
            array_run_container_union(c2, c1, result);
            result = convert_run_to_efficient_container(result, result_type);
            return result;
        default:
            assert(0);
            __builtin_unreachable();
            return NULL;
    }
}

/**
 * Visit all values x of the container once, passing (base+x,ptr)
 * to iterator. You need to specify a container and its type.
 */
static inline void container_iterate(const void *container, uint8_t typecode,
                                     uint32_t base, roaring_iterator iterator,
                                     void *ptr) {
    switch (typecode) {
        case BITSET_CONTAINER_TYPE_CODE:
            bitset_container_iterate(container, base, iterator, ptr);
            break;
        case ARRAY_CONTAINER_TYPE_CODE:
            array_container_iterate(container, base, iterator, ptr);
            break;
        case RUN_CONTAINER_TYPE_CODE:
            run_container_iterate(container, base, iterator, ptr);
            break;
        default:
            assert(0);
            __builtin_unreachable();
    }
}

#endif<|MERGE_RESOLUTION|>--- conflicted
+++ resolved
@@ -243,11 +243,7 @@
 
 uint32_t container_serialization_len(void *container, uint8_t typecode);
 
-<<<<<<< HEAD
 void *container_deserialize(uint8_t typecode, const char *buf, size_t buf_len);
-=======
-void *container_deserialize(uint8_t typecode, char *buf, size_t buf_len);
->>>>>>> 1c2aa567
 
 /**
  * Returns true if the two containers have the same content. Note that
