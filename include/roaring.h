/*
An implementation of Roaring Bitmaps in C.
*/

#ifndef ROARING_H
#define ROARING_H

#include <stdbool.h>
#include "roaring_array.h"
#include "roaring_types.h"

typedef struct roaring_bitmap_s {
    roaring_array_t *high_low_container;
} roaring_bitmap_t;

/**
 * Creates a new bitmap (initially empty)
 */
roaring_bitmap_t *roaring_bitmap_create(void);

<<<<<<< HEAD
/**
 * Add all the values between min (included) and max (excluded) that are at a
 * distance k*step from min.
*/
roaring_bitmap_t *roaring_bitmap_from_range(uint32_t min, uint32_t max, uint32_t step);

=======
>>>>>>> 3af02863
/**
 * Creates a new bitmap (initially empty) with a provided
 * container-storage capacity (it is a performance hint).
 */
roaring_bitmap_t *roaring_bitmap_create_with_capacity(uint32_t cap);

/**
 * Creates a new bitmap from a pointer of uint32_t integers
 */
roaring_bitmap_t *roaring_bitmap_of_ptr(size_t n_args, const uint32_t *vals);

/**
 * Creates a new bitmap from a list of uint32_t integers
 */
roaring_bitmap_t *roaring_bitmap_of(size_t n, ...);

/**
 * Copies a  bitmap. This does memory allocation. The caller is responsible for
 * memory management.
 */
roaring_bitmap_t *roaring_bitmap_copy(const roaring_bitmap_t *r);

/**
 * Print the content of the bitmap.
 */
void roaring_bitmap_printf(const roaring_bitmap_t *ra);

/**
 * Computes the intersection between two bitmaps and returns new bitmap. The
 * caller is
 * responsible for memory management.
 *
 */
roaring_bitmap_t *roaring_bitmap_and(const roaring_bitmap_t *x1,
                                     const roaring_bitmap_t *x2);

/**
 * Inplace version modifies x1
 */
void roaring_bitmap_and_inplace(roaring_bitmap_t *x1,
                                const roaring_bitmap_t *x2);

/**
 * Computes the union between two bitmaps and returns new bitmap. The caller is
 * responsible for memory management.
 *
 */
roaring_bitmap_t *roaring_bitmap_or(const roaring_bitmap_t *x1,
                                    const roaring_bitmap_t *x2);

/**
 * Inplace version of roaring_bitmap_or, modifies x1
 */
void roaring_bitmap_or_inplace(roaring_bitmap_t *x1,
                               const roaring_bitmap_t *x2);

/**
 * Compute the union of 'number' bitmaps. See also roaring_bitmap_or_many_heap.
 * Caller is responsible for freeing the
 * result.
 */
roaring_bitmap_t *roaring_bitmap_or_many(size_t number,
                                         const roaring_bitmap_t **x);

/**
 * Compute the union of 'number' bitmaps using a heap. This can
 * sometimes be faster than roaring_bitmap_or_many which uses
 * a naive algorithm. Caller is responsible for freeing the
 * result.
 */
roaring_bitmap_t *roaring_bitmap_or_many_heap(uint32_t number,
                                              const roaring_bitmap_t **x);
/**
 * Frees the memory.
 */
void roaring_bitmap_free(roaring_bitmap_t *r);

/**
 * Add value x
 *
 * TODO: add a way to remove values
 */
void roaring_bitmap_add(roaring_bitmap_t *r, uint32_t x);

/**
 * Check if value x is present
 */
bool roaring_bitmap_contains(const roaring_bitmap_t *r, uint32_t x);

/**
 * Get the cardinality of the bitmap (number elements).
 */
uint64_t roaring_bitmap_get_cardinality(const roaring_bitmap_t *ra);

/**
 * Convert the bitmap to an array. Array is allocated and caller is responsible
 * for eventually freeing it.
 */
uint32_t *roaring_bitmap_to_uint32_array(const roaring_bitmap_t *ra,
                                         uint32_t *cardinality);
#endif

/**
 *  Remove run-length encoding even when it is more space efficient
 *  return whether a change was applied
 */
bool roaring_bitmap_remove_run_compression(roaring_bitmap_t *r);

/** convert array and bitmap containers to run containers when it is more
 * efficient;
 * also convert from run containers when more space efficient.  Returns
 * true if the result has at least one run container.
*/
bool roaring_bitmap_run_optimize(roaring_bitmap_t *r);

// see roaring_bitmap_portable_serialize if you want a format that's compatible
// with Java and Go implementations
char *roaring_bitmap_serialize(roaring_bitmap_t *ra, uint32_t *serialize_len);

// see roaring_bitmap_portable_deserialize if you want a format that's
// compatible with Java and Go implementations
roaring_bitmap_t *roaring_bitmap_deserialize(const void *buf, uint32_t buf_len);

/**
 * read a bitmap from a serialized version. This is meant to be compatible with
 * the
 * Java and Go versions.
 */
roaring_bitmap_t *roaring_bitmap_portable_deserialize(const char *buf);

/**
 * How many bytes are required to serialize this bitmap (meant to be compatible
 * with Java and Go versions)
 */
size_t roaring_bitmap_portable_size_in_bytes(const roaring_bitmap_t *ra);

/**
 * write a bitmap to a char buffer. This is meant to be compatible with
 * the
 * Java and Go versions. Returns how many bytes were written which should be
 * roaring_bitmap_portable_size_in_bytes(ra).
 */
size_t roaring_bitmap_portable_serialize(const roaring_bitmap_t *ra, char *buf);

/**
 * Iterate over the bitmap elements. The function iterator is called once for
 *  all the values with ptr (can be NULL) as the second parameter of each call.
 *
 *  roaring_iterator is simply a pointer to a function that returns void,
 *  and takes (uint32_t,void*) as inputs.
 */
void roaring_iterate(roaring_bitmap_t *ra, roaring_iterator iterator,
                     void *ptr);

/**
 * Return true if the two bitmaps contain the same elements.
 */
bool roaring_bitmap_equals(roaring_bitmap_t *ra1, roaring_bitmap_t *ra2);

/**
 * (For expert users who seek high performance.)
 *
 * Computes the union between two bitmaps and returns new bitmap. The caller is
 * responsible for memory management.
 *
 * The lazy version defers some computations such as the maintenance of the
 * cardinality counts. Thus you need
 * to call roaring_bitmap_repair_after_lazy after executing "lazy" computations.
 * It is safe to repeatedly call roaring_bitmap_lazy_or_inplace on the result.
 *
 */
roaring_bitmap_t *roaring_bitmap_lazy_or(const roaring_bitmap_t *x1,
                                         const roaring_bitmap_t *x2);

/**
 * (For expert users who seek high performance.)
 * Inplace version of roaring_bitmap_lazy_or, modifies x1
 */
void roaring_bitmap_lazy_or_inplace(roaring_bitmap_t *x1,
                                    const roaring_bitmap_t *x2);

/**
 * (For expert users who seek high performance.)
 *
 * Execute maintenance operations on a bitmap created from
 * roaring_bitmap_lazy_or
 * or modified with roaring_bitmap_lazy_or_inplace.
 */
void roaring_bitmap_repair_after_lazy(roaring_bitmap_t *x1);

/**
 * compute the negation of the roaring bitmap within a specified interval.
 * areas outside the range are passed through unchanged.
 */

roaring_bitmap_t *roaring_bitmap_flip(const roaring_bitmap_t *x1,
                                      uint64_t range_start, uint64_t range_end);

/**
 * compute (in place) the negation of the roaring bitmap within a specified
 * interval.
 * areas outside the range are passed through unchanged.
 */

void roaring_bitmap_flip_inplace(roaring_bitmap_t *x1, uint64_t range_start,
                                 uint64_t range_end);<|MERGE_RESOLUTION|>--- conflicted
+++ resolved
@@ -18,15 +18,12 @@
  */
 roaring_bitmap_t *roaring_bitmap_create(void);
 
-<<<<<<< HEAD
 /**
  * Add all the values between min (included) and max (excluded) that are at a
  * distance k*step from min.
 */
 roaring_bitmap_t *roaring_bitmap_from_range(uint32_t min, uint32_t max, uint32_t step);
 
-=======
->>>>>>> 3af02863
 /**
  * Creates a new bitmap (initially empty) with a provided
  * container-storage capacity (it is a performance hint).
