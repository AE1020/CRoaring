/*
 * array.c
 *
 */

#include <assert.h>
#include <roaring/containers/array.h>
#include <stdio.h>
#include <stdlib.h>

extern inline uint16_t array_container_minimum(const array_container_t *arr);
extern inline uint16_t array_container_maximum(const array_container_t *arr);
extern inline int array_container_rank(const array_container_t *arr,
                                       uint16_t x);
extern inline bool array_container_contains(const array_container_t *arr,
                                            uint16_t pos);
extern int array_container_cardinality(const array_container_t *array);
extern bool array_container_nonzero_cardinality(const array_container_t *array);
extern void array_container_clear(array_container_t *array);
extern int32_t array_container_serialized_size_in_bytes(int32_t card);
extern bool array_container_empty(const array_container_t *array);
extern bool array_container_full(const array_container_t *array);

/* Create a new array with capacity size. Return NULL in case of failure. */
array_container_t *array_container_create_given_capacity(int32_t size) {
    array_container_t *container;

    if ((container = (array_container_t *)malloc(sizeof(array_container_t))) ==
        NULL) {
        return NULL;
    }

    if ((container->array = (uint16_t *)malloc(sizeof(uint16_t) * size)) ==
        NULL) {
        free(container);
        return NULL;
    }

    container->capacity = size;
    container->cardinality = 0;

    return container;
}

/* Create a new array. Return NULL in case of failure. */
array_container_t *array_container_create() {
    return array_container_create_given_capacity(ARRAY_DEFAULT_INIT_SIZE);
}

/* Duplicate container */
array_container_t *array_container_clone(const array_container_t *src) {
    array_container_t *newcontainer =
        array_container_create_given_capacity(src->capacity);
    if (newcontainer == NULL) return NULL;

    newcontainer->cardinality = src->cardinality;

    memcpy(newcontainer->array, src->array,
           src->cardinality * sizeof(uint16_t));

    return newcontainer;
}

int array_container_shrink_to_fit(array_container_t *src) {
    if (src->cardinality == src->capacity) return 0;  // nothing to do
    int savings = src->capacity - src->cardinality;
    src->capacity = src->cardinality;
    uint16_t *oldarray = src->array;
    src->array =
        (uint16_t *)realloc(oldarray, src->capacity * sizeof(uint16_t));
    if (src->array == NULL) free(oldarray);  // should never happen?
    return savings;
}

/* Free memory. */
void array_container_free(array_container_t *arr) {
    free(arr->array);
    arr->array = NULL;
    free(arr);
}

static inline int32_t grow_capacity(int32_t capacity) {
    return (capacity <= 0) ? ARRAY_DEFAULT_INIT_SIZE
                           : capacity < 64 ? capacity * 2
                                           : capacity < 1024 ? capacity * 3 / 2
                                                             : capacity * 5 / 4;
}

static inline int32_t clamp(int32_t val, int32_t min, int32_t max) {
    return ((val < min) ? min : (val > max) ? max : val);
}

/**
 * increase capacity to at least min, and to no more than max. Whether the
 * existing data needs to be copied over depends on the "preserve" parameter. If
 * preserve is false,
 * then the new content will be uninitialized, otherwise the old content is
 * copie.
 */
void array_container_grow(array_container_t *container, int32_t min,
                          int32_t max, bool preserve) {
    int32_t new_capacity = clamp(grow_capacity(container->capacity), min, max);

    // currently uses set max to INT32_MAX.  The next statement is not so useful
    // then.
    // if we are within 1/16th of the max, go to max
    if (new_capacity > max - max / 16) new_capacity = max;

    container->capacity = new_capacity;
    uint16_t *array = container->array;

    if (preserve) {
        container->array =
            (uint16_t *)realloc(array, new_capacity * sizeof(uint16_t));
        if (container->array == NULL) free(array);
    } else {
        free(array);
        container->array = (uint16_t *)malloc(new_capacity * sizeof(uint16_t));
    }

    // TODO: handle the case where realloc fails
    assert(container->array != NULL);
}

/* Copy one container into another. We assume that they are distinct. */
void array_container_copy(const array_container_t *src,
                          array_container_t *dst) {
    const int32_t cardinality = src->cardinality;
    if (cardinality > dst->capacity) {
        array_container_grow(dst, cardinality, INT32_MAX, false);
    }

    dst->cardinality = cardinality;
    memcpy(dst->array, src->array, cardinality * sizeof(uint16_t));
}

void array_container_add_from_range(array_container_t *arr, uint32_t min,
                                    uint32_t max, uint16_t step) {
    for (uint32_t value = min; value < max; value += step) {
        array_container_append(arr, value);
    }
}

/* Computes the union of array1 and array2 and write the result to arrayout.
 * It is assumed that arrayout is distinct from both array1 and array2.
 */
void array_container_union(const array_container_t *array_1,
                           const array_container_t *array_2,
                           array_container_t *out) {
    const int32_t card_1 = array_1->cardinality, card_2 = array_2->cardinality;
    const int32_t max_cardinality = card_1 + card_2;

    if (out->capacity < max_cardinality)
        array_container_grow(out, max_cardinality, INT32_MAX, false);
#ifdef ROARING_VECTOR_OPERATIONS_ENABLED
    // compute union with smallest array first
    if (card_1 < card_2) {
        out->cardinality = union_vector16(array_1->array, card_1,
                                          array_2->array, card_2, out->array);
    } else {
        out->cardinality = union_vector16(array_2->array, card_2,
                                          array_1->array, card_1, out->array);
    }
#else
    // compute union with smallest array first
    if (card_1 < card_2) {
        out->cardinality = (int32_t)union_uint16(
            array_1->array, card_1, array_2->array, (size_t)card_2, out->array);
    } else {
        out->cardinality = (int32_t)union_uint16(
            array_2->array, card_2, array_1->array, (size_t)card_1, out->array);
    }
#endif
}

/* Computes the  difference of array1 and array2 and write the result
 * to array out.
 * Array out does not need to be distinct from array_1
 */
void array_container_andnot(const array_container_t *array_1,
                            const array_container_t *array_2,
                            array_container_t *out) {
    if (out->capacity < array_1->cardinality)
        array_container_grow(out, array_1->cardinality, INT32_MAX, false);
#ifdef ROARING_VECTOR_OPERATIONS_ENABLED
    out->cardinality =
        difference_vector16(array_1->array, array_1->cardinality,
                            array_2->array, array_2->cardinality, out->array);
#else
    out->cardinality =
        difference_uint16(array_1->array, array_1->cardinality, array_2->array,
                          array_2->cardinality, out->array);
#endif
}

/* Computes the symmetric difference of array1 and array2 and write the
 * result
 * to arrayout.
 * It is assumed that arrayout is distinct from both array1 and array2.
 */
void array_container_xor(const array_container_t *array_1,
                         const array_container_t *array_2,
                         array_container_t *out) {
    const int32_t card_1 = array_1->cardinality, card_2 = array_2->cardinality;
    const int32_t max_cardinality = card_1 + card_2;

    if (out->capacity < max_cardinality)
        array_container_grow(out, max_cardinality, INT32_MAX, false);
#ifdef ROARING_VECTOR_OPERATIONS_ENABLED
    out->cardinality =
        xor_vector16(array_1->array, array_1->cardinality, array_2->array,
                     array_2->cardinality, out->array);
#else
    out->cardinality =
        xor_uint16(array_1->array, array_1->cardinality, array_2->array,
                   array_2->cardinality, out->array);
#endif
}

static inline int32_t minimum_int32(int32_t a, int32_t b) {
    return (a < b) ? a : b;
}

/* computes the intersection of array1 and array2 and write the result to
 * arrayout.
 * It is assumed that arrayout is distinct from both array1 and array2.
 * */
void array_container_intersection(const array_container_t *array1,
                                  const array_container_t *array2,
                                  array_container_t *out) {
    int32_t card_1 = array1->cardinality, card_2 = array2->cardinality,
            min_card = minimum_int32(card_1, card_2);
    const int threshold = 64;  // subject to tuning
#ifdef USEAVX
    min_card += sizeof(__m128i) / sizeof(uint16_t);
#endif
    if (out->capacity < min_card)
        array_container_grow(out, min_card, INT32_MAX, false);
    if (card_1 * threshold < card_2) {
        out->cardinality = intersect_skewed_uint16(
            array1->array, card_1, array2->array, card_2, out->array);
    } else if (card_2 * threshold < card_1) {
        out->cardinality = intersect_skewed_uint16(
            array2->array, card_2, array1->array, card_1, out->array);
    } else {
#ifdef USEAVX
        out->cardinality = intersect_vector16(
            array1->array, card_1, array2->array, card_2, out->array);
#else
        out->cardinality = intersect_uint16(array1->array, card_1,
                                            array2->array, card_2, out->array);
#endif
    }
}

/* computes the size of the intersection of array1 and array2
 * */
int array_container_intersection_cardinality(const array_container_t *array1,
                                             const array_container_t *array2) {
    int32_t card_1 = array1->cardinality, card_2 = array2->cardinality;
    const int threshold = 64;  // subject to tuning
    if (card_1 * threshold < card_2) {
        return intersect_skewed_uint16_cardinality(array1->array, card_1,
                                                   array2->array, card_2);
    } else if (card_2 * threshold < card_1) {
        return intersect_skewed_uint16_cardinality(array2->array, card_2,
                                                   array1->array, card_1);
    } else {
#ifdef USEAVX
        return intersect_vector16_cardinality(array1->array, card_1,
                                              array2->array, card_2);
#else
        return intersect_uint16_cardinality(array1->array, card_1,
                                            array2->array, card_2);
#endif
    }
}

<<<<<<< HEAD
bool array_container_intersect(const array_container_t *array1,
                                  const array_container_t *array2) {
    int32_t card_1 = array1->cardinality, card_2 = array2->cardinality;
    const int threshold = 64;  // subject to tuning
    if (card_1 * threshold < card_2) {
        return intersect_skewed_uint16_nonempty(
            array1->array, card_1, array2->array, card_2);
    } else if (card_2 * threshold < card_1) {
    	return intersect_skewed_uint16_nonempty(
            array2->array, card_2, array1->array, card_1);
    } else {
    	// we do not bother vectorizing
        return intersect_uint16_nonempty(array1->array, card_1,
                                            array2->array, card_2);
    }
}

=======
>>>>>>> bad95410
/* computes the intersection of array1 and array2 and write the result to
 * array1.
 * */
void array_container_intersection_inplace(array_container_t *src_1,
                                          const array_container_t *src_2) {
    // todo: can any of this be vectorized?
    int32_t card_1 = src_1->cardinality, card_2 = src_2->cardinality;
    const int threshold = 64;  // subject to tuning
    if (card_1 * threshold < card_2) {
        src_1->cardinality = intersect_skewed_uint16(
            src_1->array, card_1, src_2->array, card_2, src_1->array);
    } else if (card_2 * threshold < card_1) {
        src_1->cardinality = intersect_skewed_uint16(
            src_2->array, card_2, src_1->array, card_1, src_1->array);
    } else {
        src_1->cardinality = intersect_uint16(
            src_1->array, card_1, src_2->array, card_2, src_1->array);
    }
}

int array_container_to_uint32_array(void *vout, const array_container_t *cont,
                                    uint32_t base) {
    int outpos = 0;
    uint32_t *out = (uint32_t *)vout;
    for (int i = 0; i < cont->cardinality; ++i) {
        const uint32_t val = base + cont->array[i];
        memcpy(out + outpos, &val,
               sizeof(uint32_t));  // should be compiled as a MOV on x64
        outpos++;
    }
    return outpos;
}

void array_container_printf(const array_container_t *v) {
    if (v->cardinality == 0) {
        printf("{}");
        return;
    }
    printf("{");
    printf("%d", v->array[0]);
    for (int i = 1; i < v->cardinality; ++i) {
        printf(",%d", v->array[i]);
    }
    printf("}");
}

void array_container_printf_as_uint32_array(const array_container_t *v,
                                            uint32_t base) {
    if (v->cardinality == 0) {
        return;
    }
    printf("%u", v->array[0] + base);
    for (int i = 1; i < v->cardinality; ++i) {
        printf(",%u", v->array[i] + base);
    }
}

/* Compute the number of runs */
int32_t array_container_number_of_runs(const array_container_t *a) {
    // Can SIMD work here?
    int32_t nr_runs = 0;
    int32_t prev = -2;
    for (const uint16_t *p = a->array; p != a->array + a->cardinality; ++p) {
        if (*p != prev + 1) nr_runs++;
        prev = *p;
    }
    return nr_runs;
}

int32_t array_container_serialize(array_container_t *container, char *buf) {
    int32_t l, off;
    uint16_t cardinality = (uint16_t)container->cardinality;

    memcpy(buf, &cardinality, off = sizeof(cardinality));
    l = sizeof(uint16_t) * container->cardinality;
    if (l) memcpy(&buf[off], container->array, l);

    return (off + l);
}

/**
 * Writes the underlying array to buf, outputs how many bytes were written.
 * The number of bytes written should be
 * array_container_size_in_bytes(container).
 *
 */
int32_t array_container_write(const array_container_t *container, char *buf) {
    memcpy(buf, container->array, container->cardinality * sizeof(uint16_t));
    return array_container_size_in_bytes(container);
}

bool array_container_equals(array_container_t *container1,
                            array_container_t *container2) {
    if (container1->cardinality != container2->cardinality) {
        return false;
    }
    // could be vectorized:
    for (int32_t i = 0; i < container1->cardinality; ++i) {
        if (container1->array[i] != container2->array[i]) return false;
    }
    return true;
}

bool array_container_is_subset(array_container_t *container1,
                               array_container_t *container2) {
    if (container1->cardinality > container2->cardinality) {
        return false;
    }
    int i1 = 0, i2 = 0;
    while (i1 < container1->cardinality && i2 < container2->cardinality) {
        if (container1->array[i1] == container2->array[i2]) {
            i1++;
            i2++;
        } else if (container1->array[i1] > container2->array[i2]) {
            i2++;
        } else {  // container1->array[i1] < container2->array[i2]
            return false;
        }
    }
    if (i1 == container1->cardinality) {
        return true;
    } else {
        return false;
    }
}

int32_t array_container_read(int32_t cardinality, array_container_t *container,
                             const char *buf) {
    if (container->capacity < cardinality) {
        array_container_grow(container, cardinality, DEFAULT_MAX_SIZE, false);
    }
    container->cardinality = cardinality;
    memcpy(container->array, buf, container->cardinality * sizeof(uint16_t));

    return array_container_size_in_bytes(container);
}

uint32_t array_container_serialization_len(array_container_t *container) {
    return (sizeof(uint16_t) /* container->cardinality converted to 16 bit */ +
            (sizeof(uint16_t) * container->cardinality));
}

void *array_container_deserialize(const char *buf, size_t buf_len) {
    array_container_t *ptr;

    if (buf_len < 2) /* capacity converted to 16 bit */
        return (NULL);
    else
        buf_len -= 2;

    if ((ptr = (array_container_t *)malloc(sizeof(array_container_t))) !=
        NULL) {
        size_t len;
        int32_t off;
        uint16_t cardinality;

        memcpy(&cardinality, buf, off = sizeof(cardinality));

        ptr->capacity = ptr->cardinality = (uint32_t)cardinality;
        len = sizeof(uint16_t) * ptr->cardinality;

        if (len != buf_len) {
            free(ptr);
            return (NULL);
        }

        if ((ptr->array = (uint16_t *)malloc(sizeof(uint16_t) *
                                             ptr->capacity)) == NULL) {
            free(ptr);
            return (NULL);
        }

        if (len) memcpy(ptr->array, &buf[off], len);

        /* Check if returned values are monotonically increasing */
        for (int32_t i = 0, j = 0; i < ptr->cardinality; i++) {
            if (ptr->array[i] < j) {
                free(ptr->array);
                free(ptr);
                return (NULL);
            } else
                j = ptr->array[i];
        }
    }

    return (ptr);
}

bool array_container_iterate(const array_container_t *cont, uint32_t base,
                             roaring_iterator iterator, void *ptr) {
    for (int i = 0; i < cont->cardinality; i++)
        if (!iterator(cont->array[i] + base, ptr)) return false;
    return true;
}

bool array_container_iterate64(const array_container_t *cont, uint32_t base,
                               roaring_iterator64 iterator, uint64_t high_bits,
                               void *ptr) {
    for (int i = 0; i < cont->cardinality; i++)
        if (!iterator(high_bits | (uint64_t)(cont->array[i] + base), ptr))
            return false;
    return true;
}<|MERGE_RESOLUTION|>--- conflicted
+++ resolved
@@ -276,7 +276,6 @@
     }
 }
 
-<<<<<<< HEAD
 bool array_container_intersect(const array_container_t *array1,
                                   const array_container_t *array2) {
     int32_t card_1 = array1->cardinality, card_2 = array2->cardinality;
@@ -294,8 +293,6 @@
     }
 }
 
-=======
->>>>>>> bad95410
 /* computes the intersection of array1 and array2 and write the result to
  * array1.
  * */
