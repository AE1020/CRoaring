/*
 * array.c
 *
 */

#include <assert.h>
#include <stdlib.h>
#include <stdio.h>
#include <string.h>
#include <x86intrin.h>

#include "run.h"

extern bool run_container_is_full(const run_container_t *run);
extern bool run_container_nonzero_cardinality(const run_container_t *r);
extern void run_container_clear(run_container_t *run) ;
extern int32_t run_container_serialized_size_in_bytes( int32_t num_runs);

enum{DEFAULT_INIT_SIZE = 4};

/* Create a new run container. Return NULL in case of failure. */
run_container_t *run_container_create_given_capacity(int32_t size) {
	run_container_t * run;
	/* Allocate the run container itself. */
	if ((run = malloc(sizeof(run_container_t))) == NULL) {
				return NULL;
	}
    if ((run->runs = malloc(sizeof(rle16_t) * size)) == NULL) {
		        free(run);
			return NULL;
	}
	run->capacity = size;
    run->n_runs = 0;
	return run;
}

/* Create a new run container. Return NULL in case of failure. */
run_container_t *run_container_create() {
	return run_container_create_given_capacity(DEFAULT_INIT_SIZE) ;
}

run_container_t *run_container_clone(const run_container_t *src) {
	run_container_t * run = run_container_create_given_capacity(src->capacity);
	if(run == NULL) return NULL;
	run->capacity = src->capacity;
    run->n_runs = src->n_runs;
    memcpy(run->runs, src->runs, src->n_runs * sizeof(rle16_t));
	return run;
}

/* Free memory. */
void run_container_free(run_container_t *run) {
    free(run->runs);
    run->runs = NULL;  // pedantic
	free(run);
}

/* Get the cardinality of `run'. Requires an actual computation. */
int run_container_cardinality(const run_container_t *run) {
    const int32_t n_runs = run->n_runs;
    const rle16_t *runs = run->runs;

    /* by initializing with n_runs, we omit counting the +1 for each pair. */
    int sum = n_runs;
    for (int k = 0; k < n_runs; ++k) {
        sum += runs[k].length;
	}

    return sum;
}

// with some luck: sizeof(struct valuelength_s) = 2 *sizeof(uint16_t) = 4
_Static_assert(sizeof(rle16_t) == 2 * sizeof(uint16_t),
               "Bad struct size");  // part of C standard

// TODO: could be more efficient
static void smartAppend(run_container_t *run,
                        rle16_t vl) {  // uint16_t start, uint16_t length) {
        int32_t oldend;
    // todo: next line is maybe unsafe when n_runs == 0 in the sense where we
    // might access memory out of bounds (crash prone?)
    if ((run->n_runs == 0) ||
        (vl.value > (oldend = run->runs[run->n_runs - 1].value +
                              run->runs[run->n_runs - 1].length) +
                        1)) {  // we add a new one
        run->runs[run->n_runs] = vl;
        run->n_runs++;
            return;
        }
        int32_t newend = vl.value + vl.length + 1;
        if(newend > oldend)  { // we merge
        run->runs[run->n_runs - 1].length =
            newend - 1 - run->runs[run->n_runs - 1].value;
        }
}

static void increaseCapacity(run_container_t *run, int32_t min, bool copy) {
    int32_t newCapacity =
        (run->capacity == 0)
            ? DEFAULT_INIT_SIZE
            : run->capacity < 64 ? run->capacity * 2
            : run->capacity < 1024 ? run->capacity * 3 / 2
            : run->capacity * 5 / 4;
    if(newCapacity < min) newCapacity = min;
    run->capacity = newCapacity;
<<<<<<< HEAD
    if(copy)
        run->runs = realloc(run->runs, run->capacity * sizeof(rle16_t));
    else {
=======
    if (copy) {
        rle16_t * oldruns = run->runs;
        run->runs = realloc(oldruns, run->capacity * sizeof(rle16_t));
        if(run->runs == NULL) free(oldruns);
    } else {
>>>>>>> 9d7d363b
        free(run->runs);
        run->runs = malloc(run->capacity * sizeof(rle16_t));
    }
    // TODO: handle the case where realloc fails
    if (run->runs == NULL) {
        printf(
            "Well, that's unfortunate. Did I say you could use this code in "
            "production?\n");
    }
}
static inline void makeRoomAtIndex( run_container_t *run,uint16_t index) {
    /* This function calls realloc + memmove sequentially to move by one index.
     * Potentially copying twice the array.
     */
    if (run->n_runs + 1 > run->capacity)
        increaseCapacity(run, run->n_runs + 1, true);
    memmove(run->runs + 1 + index, run->runs + index,
            (run->n_runs - index) * sizeof(rle16_t));
    run->n_runs++;
}

static inline void recoverRoomAtIndex(run_container_t *run,uint16_t index) {
    memmove(run->runs + index, run->runs + (1 + index),
            (run->n_runs - index - 1) * sizeof(rle16_t));
    run->n_runs--;
}

/* copy one container into another */
void run_container_copy(const run_container_t *src, run_container_t *dst) {
    const int32_t n_runs = src->n_runs;
    if (src->n_runs > dst->capacity) {
        increaseCapacity(dst, n_runs, false);
	}
    dst->n_runs = n_runs;
    memcpy(dst->runs, src->runs, sizeof(rle16_t) * n_runs);
}

#ifdef RUNBRANCHLESSBINSEARCH

/**
* the branchless approach is inspired by
*  Array layouts for comparison-based searching
*  http://arxiv.org/pdf/1509.05053.pdf
*/
// could potentially use SIMD-based bin. search
// values are interleaved with lengths
static int32_t interleavedBinarySearch(const rle16_t *source, int32_t n,
                                       uint16_t target) {
    const rle16_t *base = source;
    if(n == 0) return -1;
    if (target > source[n - 1].value)
        return -n - 1;  // without this, buffer overrun
    while(n>1) {
    	int32_t half = n >> 1;
        base = (base[half].value < target) ? base + half : base;
        n -= half;
    }
    base += (base->value < target);
    return  ( base->value == target) ? (base - source) : (source - base) - 1;
}
#else 
// good old bin. search 
static int32_t interleavedBinarySearch(const rle16_t *array, int32_t lenarray,
                                       uint16_t ikey) {
	int32_t low = 0;
	int32_t high = lenarray - 1;
	while( low <= high) {
		int32_t middleIndex = (low+high) >> 1;
		uint16_t middleValue = array[middleIndex].value;
		if (middleValue < ikey) {
			low = middleIndex + 1;
		} else if (middleValue > ikey) {
			high = middleIndex - 1;
		} else {
			return middleIndex;
		}
	}
	return -(low + 1);
}
#endif

/* Add `pos' to `run'. Returns true if `pos' was not present. */
bool run_container_add(run_container_t *run, uint16_t pos) {
    int32_t index = interleavedBinarySearch(run->runs, run->n_runs, pos);
    if(index >= 0) return false;// already there
    index = - index - 2;// points to preceding value, possibly -1
    if(index >= 0) {// possible match
        int32_t offset = pos - run->runs[index].value;
        int32_t le = run->runs[index].length;
        if(offset <= le) return false;// already there
        if(offset == le + 1) {
            // we may need to fuse
            if (index + 1 < run->n_runs) {
                if (run->runs[index + 1].value == pos + 1) {
                    // indeed fusion is needed
                    run->runs[index].length = run->runs[index + 1].value +
                                              run->runs[index + 1].length -
                                              run->runs[index].value;
                    recoverRoomAtIndex(run,index + 1);
                    return true;
                }
            }
            run->runs[index].length++;
            return true;
        }
        if (index + 1 < run->n_runs) {
            // we may need to fuse
            if (run->runs[index + 1].value == pos + 1) {
                // indeed fusion is needed
                run->runs[index + 1].value = pos;
                run->runs[index + 1].length = run->runs[index + 1].length + 1;
                return true;
            }
        }
    }
    if(index == -1) {
        // we may need to extend the first run
        if (0 < run->n_runs) {
            if (run->runs[0].value == pos + 1) {
                run->runs[0].length++;
                run->runs[0].value--;
                return true;
            }
        }
    }
    makeRoomAtIndex(run,index + 1);
    run->runs[index + 1].value = pos;
    run->runs[index + 1].length = 0;
    return true;
}

/* Remove `pos' from `run'. Returns true if `pos' was present. */
bool run_container_remove(run_container_t *run, uint16_t pos) {
    int32_t index = interleavedBinarySearch(run->runs, run->n_runs, pos);
        if(index >= 0) {
        int32_t le = run->runs[index].length;
            if(le == 0) {
                recoverRoomAtIndex(run,index);
            } else {
            run->runs[index].value++;
            run->runs[index].length--;
            }
            return true;
        }
        index = - index - 2;// points to preceding value, possibly -1
        if(index >= 0) {// possible match
        int32_t offset = pos - run->runs[index].value;
        int32_t le = run->runs[index].length;
            if(offset < le) {
                // need to break in two
            run->runs[index].length = offset - 1;
                // need to insert
                uint16_t newvalue = pos + 1;
                int32_t newlength = le - offset - 1;
                makeRoomAtIndex(run,index+1);
            run->runs[index + 1].value = newvalue;
            run->runs[index + 1].length = newlength;
                return true;

            } else if(offset == le) {
            run->runs[index].length--;
                return true;
            }
        }
        // no match
        return false;
    }

/* Check whether `pos' is present in `run'.  */
bool run_container_contains(const run_container_t *run, uint16_t pos) {
    int32_t index = interleavedBinarySearch(run->runs, run->n_runs, pos);
    if(index >= 0) return true;
    index = - index - 2; // points to preceding value, possibly -1
    if (index != -1)  {// possible match
        int32_t offset = pos - run->runs[index].value;
        int32_t le = run->runs[index].length;
        if(offset <= le) return true;
    }
    return false;
}

/* Compute the union of `src_1' and `src_2' and write the result to `dst'
 * It is assumed that `dst' is distinct from both `src_1' and `src_2'. */
void run_container_union(const run_container_t *src_1,
                         const run_container_t *src_2, run_container_t *dst) {
	// TODO: this could be a lot more efficient

	// we start out with inexpensive checks
	const bool if1 = run_container_is_full(src_1);
	const bool if2 = run_container_is_full(src_2);
	if (if1 || if2) {
		if (if1) {
			run_container_copy(src_2, dst);
			return;
		}
		if (if2) {
			run_container_copy(src_1, dst);
			return;
		}
	}
    const int32_t neededcapacity = src_1->n_runs + src_2->n_runs;
	if(dst->capacity < neededcapacity)
		increaseCapacity(dst, neededcapacity,false);
    dst->n_runs = 0;
	int32_t rlepos = 0;
    int32_t xrlepos = 0;

    while ((xrlepos < src_2->n_runs) && (rlepos < src_1->n_runs)) {
        if (src_1->runs[rlepos].value <= src_2->runs[xrlepos].value) {
            smartAppend(dst, src_1->runs[rlepos]);
            rlepos++;
        } else {
            smartAppend(dst, src_2->runs[xrlepos]);
            xrlepos++;
        }
    }
    while (xrlepos < src_2->n_runs) {
        smartAppend(dst, src_2->runs[xrlepos]);
        xrlepos++;
    }
    while (rlepos < src_1->n_runs) {
        smartAppend(dst, src_1->runs[rlepos]);
        rlepos++;
    }
}

/* Compute the intersection of src_1 and src_2 and write the result to
 * dst. It is assumed that dst is distinct from both src_1 and src_2. */
void run_container_intersection(const run_container_t *src_1,
                                const run_container_t *src_2,
                                  run_container_t *dst) {
	// TODO: this could be a lot more efficient, could use SIMD optimizations
    const int32_t neededcapacity = src_1->n_runs + src_2->n_runs;
	if(dst->capacity < neededcapacity)
		increaseCapacity(dst, neededcapacity,false);
    dst->n_runs = 0;
    int32_t rlepos = 0;
    int32_t xrlepos = 0;
    int32_t start = src_1->runs[rlepos].value;
    int32_t end = start + src_1->runs[rlepos].length + 1;
    int32_t xstart = src_2->runs[xrlepos].value;
    int32_t xend = xstart + src_2->runs[xrlepos].length + 1;
    while ((rlepos < src_1->n_runs) && (xrlepos < src_2->n_runs)) {
        if (end  <= xstart) {
            ++rlepos;
            if (rlepos < src_1->n_runs) {
                start = src_1->runs[rlepos].value;
                end = start + src_1->runs[rlepos].length + 1;
            }
        } else if (xend <= start) {
            ++xrlepos;
            if (xrlepos < src_2->n_runs) {
                xstart = src_2->runs[xrlepos].value;
                xend = xstart + src_2->runs[xrlepos].length + 1;
            }
        } else {// they overlap
            const int32_t lateststart = start > xstart ? start : xstart;
            int32_t earliestend;
            if(end == xend) {// improbable
                earliestend = end;
                rlepos++;
                xrlepos++;
                if (rlepos < src_1->n_runs) {
                    start = src_1->runs[rlepos].value;
                    end = start + src_1->runs[rlepos].length + 1;
                }
                if (xrlepos < src_2->n_runs) {
                    xstart = src_2->runs[xrlepos].value;
                    xend = xstart + src_2->runs[xrlepos].length + 1;
                }
            } else if(end < xend) {
                earliestend = end;
                rlepos++;
                if (rlepos < src_1->n_runs) {
                    start = src_1->runs[rlepos].value;
                    end = start + src_1->runs[rlepos].length + 1;
                }

            } else {// end > xend
                earliestend = xend;
                xrlepos++;
                if (xrlepos < src_2->n_runs) {
                    xstart = src_2->runs[xrlepos].value;
                    xend = xstart + src_2->runs[xrlepos].length + 1;
                }
            }
            dst->runs[dst->n_runs].value = lateststart;
            dst->runs[dst->n_runs].length = (earliestend - lateststart - 1);
            dst->n_runs++;
        }
    }
}

int run_container_to_uint32_array(uint32_t *out, const run_container_t *cont,
                                  uint32_t base) {
  int outpos = 0;
    for (int i = 0; i < cont->n_runs; ++i) {
        uint32_t run_start = base + cont->runs[i].value;
        uint16_t le = cont->runs[i].length;
        for (int j = 0; j <= le; ++j) out[outpos++] = run_start + j;
  }
  return outpos;
}

/*
 * Print this container using printf (useful for debugging).
 */
void run_container_printf(const run_container_t * cont) {
    for (int i = 0; i < cont->n_runs; ++i) {
        uint16_t run_start = cont->runs[i].value;
        uint16_t le = cont->runs[i].length;
	    printf("[%d,%d]",run_start,run_start+le);
	}
}

/*
 * Print this container using printf as a comma-separated list of 32-bit
 * integers starting at base.
 */
void run_container_printf_as_uint32_array(const run_container_t *cont,
                                          uint32_t base) {
    if (cont->n_runs == 0) return;
	{
        uint32_t run_start = base + cont->runs[0].value;
        uint16_t le = cont->runs[0].length;
		printf("%d",run_start);
        for (int j = 1; j <= le; ++j) printf(",%d", run_start + j);
	}
    for (int i = 1; i < cont->n_runs; ++i) {
        uint32_t run_start = base + cont->runs[i].value;
        uint16_t le = cont->runs[i].length;
        for (int j = 0; j <= le; ++j) printf(",%d", run_start + j);
	}
}<|MERGE_RESOLUTION|>--- conflicted
+++ resolved
@@ -103,17 +103,11 @@
             : run->capacity * 5 / 4;
     if(newCapacity < min) newCapacity = min;
     run->capacity = newCapacity;
-<<<<<<< HEAD
-    if(copy)
-        run->runs = realloc(run->runs, run->capacity * sizeof(rle16_t));
-    else {
-=======
     if (copy) {
         rle16_t * oldruns = run->runs;
         run->runs = realloc(oldruns, run->capacity * sizeof(rle16_t));
         if(run->runs == NULL) free(oldruns);
     } else {
->>>>>>> 9d7d363b
         free(run->runs);
         run->runs = malloc(run->capacity * sizeof(rle16_t));
     }
