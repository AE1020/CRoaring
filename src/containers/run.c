/*
 * array.c
 *
 */

#include <assert.h>
#include <stdlib.h>
#include <stdio.h>
#include <string.h>
#include <x86intrin.h>

#include "run.h"

<<<<<<< HEAD
extern bool run_container_is_full(run_container_t *run);
extern bool  run_container_nonzero_cardinality(run_container_t *r);
extern void run_container_clear(run_container_t *run) ;
extern int32_t run_container_serialized_size_in_bytes( int32_t num_runs);
=======
extern bool run_container_is_full(const run_container_t *run);
extern bool run_container_nonzero_cardinality(const run_container_t *r);
extern void run_container_clear(run_container_t *run);
>>>>>>> 99d74eb8

enum { DEFAULT_INIT_SIZE = 4 };

/* Create a new run container. Return NULL in case of failure. */
<<<<<<< HEAD
run_container_t *run_container_create_given_capacity(int32_t size) {
	run_container_t * run;
	/* Allocate the run container itself. */
	if ((run = malloc(sizeof(run_container_t))) == NULL) {
				return NULL;
	}
	if ((run->valueslength = malloc(sizeof(valuelength_t) * size)) == NULL) {
		        free(run);
			return NULL;
	}
	run->capacity = size;
	run->nbrruns = 0;
	return run;
=======
static run_container_t *run_container_create_given_capacity(int32_t size) {
    run_container_t *run;
    /* Allocate the run container itself. */
    if ((run = malloc(sizeof(run_container_t))) == NULL) {
        return NULL;
    }
    if ((run->runs = malloc(sizeof(rle16_t) * size)) == NULL) {
        free(run);
        return NULL;
    }
    run->capacity = size;
    run->n_runs = 0;
    return run;
>>>>>>> 99d74eb8
}

/* Create a new run container. Return NULL in case of failure. */
run_container_t *run_container_create() {
    return run_container_create_given_capacity(DEFAULT_INIT_SIZE);
}

run_container_t *run_container_clone(const run_container_t *src) {
    run_container_t *run = run_container_create_given_capacity(src->capacity);
    if (run == NULL) return NULL;
    run->capacity = src->capacity;
    run->n_runs = src->n_runs;
    memcpy(run->runs, src->runs, src->n_runs * sizeof(rle16_t));
    return run;
}

/* Free memory. */
void run_container_free(run_container_t *run) {
    free(run->runs);
    run->runs = NULL;  // pedantic
    free(run);
}

/* Get the cardinality of `run'. Requires an actual computation. */
int run_container_cardinality(const run_container_t *run) {
    const int32_t n_runs = run->n_runs;
    const rle16_t *runs = run->runs;

    /* by initializing with n_runs, we omit counting the +1 for each pair. */
    int sum = n_runs;
    for (int k = 0; k < n_runs; ++k) {
        sum += runs[k].length;
    }

    return sum;
}

// with some luck: sizeof(struct valuelength_s) = 2 *sizeof(uint16_t) = 4
_Static_assert(sizeof(rle16_t) == 2 * sizeof(uint16_t),
               "Bad struct size");  // part of C standard

// TODO: could be more efficient
static void smartAppend(run_container_t *run,
                        rle16_t vl) {  // uint16_t start, uint16_t length) {
    int32_t oldend;
    // todo: next line is maybe unsafe when n_runs == 0 in the sense where we
    // might access memory out of bounds (crash prone?)
    if ((run->n_runs == 0) ||
        (vl.value > (oldend = run->runs[run->n_runs - 1].value +
                              run->runs[run->n_runs - 1].length) +
                        1)) {  // we add a new one
        run->runs[run->n_runs] = vl;
        run->n_runs++;
        return;
    }
    int32_t newend = vl.value + vl.length + 1;
    if (newend > oldend) {  // we merge
        run->runs[run->n_runs - 1].length =
            newend - 1 - run->runs[run->n_runs - 1].value;
    }
}

static void increaseCapacity(run_container_t *run, int32_t min, bool copy) {
    int32_t newCapacity =
        (run->capacity == 0)
            ? DEFAULT_INIT_SIZE
            : run->capacity < 64 ? run->capacity * 2
                                 : run->capacity < 1024 ? run->capacity * 3 / 2
                                                        : run->capacity * 5 / 4;
    if (newCapacity < min) newCapacity = min;
    run->capacity = newCapacity;
    if (copy)
        run->runs = realloc(run->runs, run->capacity * sizeof(rle16_t));
    else {
        free(run->runs);
        run->runs = malloc(run->capacity * sizeof(rle16_t));
    }
    // TODO: handle the case where realloc fails
    if (run->runs == NULL) {
        printf(
            "Well, that's unfortunate. Did I say you could use this code in "
            "production?\n");
    }
}
static inline void makeRoomAtIndex(run_container_t *run, uint16_t index) {
    /* This function calls realloc + memmove sequentially to move by one index.
     * Potentially copying twice the array.
     */
    if (run->n_runs + 1 > run->capacity)
        increaseCapacity(run, run->n_runs + 1, true);
    memmove(run->runs + 1 + index, run->runs + index,
            (run->n_runs - index) * sizeof(rle16_t));
    run->n_runs++;
}

static inline void recoverRoomAtIndex(run_container_t *run, uint16_t index) {
    memmove(run->runs + index, run->runs + (1 + index),
            (run->n_runs - index - 1) * sizeof(rle16_t));
    run->n_runs--;
}

/* copy one container into another */
void run_container_copy(const run_container_t *src, run_container_t *dst) {
    const int32_t n_runs = src->n_runs;
    if (src->n_runs > dst->capacity) {
        increaseCapacity(dst, n_runs, false);
    }
    dst->n_runs = n_runs;
    memcpy(dst->runs, src->runs, sizeof(rle16_t) * n_runs);
}

#ifdef RUNBRANCHLESSBINSEARCH

/**
* the branchless approach is inspired by
*  Array layouts for comparison-based searching
*  http://arxiv.org/pdf/1509.05053.pdf
*/
// could potentially use SIMD-based bin. search
// values are interleaved with lengths
static int32_t interleavedBinarySearch(const rle16_t *source, int32_t n,
                                       uint16_t target) {
    const rle16_t *base = source;
    if (n == 0) return -1;
    if (target > source[n - 1].value)
        return -n - 1;  // without this, buffer overrun
    while (n > 1) {
        int32_t half = n >> 1;
        base = (base[half].value < target) ? base + half : base;
        n -= half;
    }
    base += (base->value < target);
    return (base->value == target) ? (base - source) : (source - base) - 1;
}
#else
// good old bin. search
static int32_t interleavedBinarySearch(const rle16_t *array, int32_t lenarray,
                                       uint16_t ikey) {
    int32_t low = 0;
    int32_t high = lenarray - 1;
    while (low <= high) {
        int32_t middleIndex = (low + high) >> 1;
        uint16_t middleValue = array[middleIndex].value;
        if (middleValue < ikey) {
            low = middleIndex + 1;
        } else if (middleValue > ikey) {
            high = middleIndex - 1;
        } else {
            return middleIndex;
        }
    }
    return -(low + 1);
}
#endif

/* Add `pos' to `run'. Returns true if `pos' was not present. */
bool run_container_add(run_container_t *run, uint16_t pos) {
    int32_t index = interleavedBinarySearch(run->runs, run->n_runs, pos);
    if (index >= 0) return false;  // already there
    index = -index - 2;            // points to preceding value, possibly -1
    if (index >= 0) {              // possible match
        int32_t offset = pos - run->runs[index].value;
        int32_t le = run->runs[index].length;
        if (offset <= le) return false;  // already there
        if (offset == le + 1) {
            // we may need to fuse
            if (index + 1 < run->n_runs) {
                if (run->runs[index + 1].value == pos + 1) {
                    // indeed fusion is needed
                    run->runs[index].length = run->runs[index + 1].value +
                                              run->runs[index + 1].length -
                                              run->runs[index].value;
                    recoverRoomAtIndex(run, index + 1);
                    return true;
                }
            }
            run->runs[index].length++;
            return true;
        }
        if (index + 1 < run->n_runs) {
            // we may need to fuse
            if (run->runs[index + 1].value == pos + 1) {
                // indeed fusion is needed
                run->runs[index + 1].value = pos;
                run->runs[index + 1].length = run->runs[index + 1].length + 1;
                return true;
            }
        }
    }
    if (index == -1) {
        // we may need to extend the first run
        if (0 < run->n_runs) {
            if (run->runs[0].value == pos + 1) {
                run->runs[0].length++;
                run->runs[0].value--;
                return true;
            }
        }
    }
    makeRoomAtIndex(run, index + 1);
    run->runs[index + 1].value = pos;
    run->runs[index + 1].length = 0;
    return true;
}

/* Remove `pos' from `run'. Returns true if `pos' was present. */
bool run_container_remove(run_container_t *run, uint16_t pos) {
    int32_t index = interleavedBinarySearch(run->runs, run->n_runs, pos);
    if (index >= 0) {
        int32_t le = run->runs[index].length;
        if (le == 0) {
            recoverRoomAtIndex(run, index);
        } else {
            run->runs[index].value++;
            run->runs[index].length--;
        }
        return true;
    }
    index = -index - 2;  // points to preceding value, possibly -1
    if (index >= 0) {    // possible match
        int32_t offset = pos - run->runs[index].value;
        int32_t le = run->runs[index].length;
        if (offset < le) {
            // need to break in two
            run->runs[index].length = offset - 1;
            // need to insert
            uint16_t newvalue = pos + 1;
            int32_t newlength = le - offset - 1;
            makeRoomAtIndex(run, index + 1);
            run->runs[index + 1].value = newvalue;
            run->runs[index + 1].length = newlength;
            return true;

        } else if (offset == le) {
            run->runs[index].length--;
            return true;
        }
    }
    // no match
    return false;
}

/* Check whether `pos' is present in `run'.  */
bool run_container_contains(const run_container_t *run, uint16_t pos) {
    int32_t index = interleavedBinarySearch(run->runs, run->n_runs, pos);
    if (index >= 0) return true;
    index = -index - 2;  // points to preceding value, possibly -1
    if (index != -1) {   // possible match
        int32_t offset = pos - run->runs[index].value;
        int32_t le = run->runs[index].length;
        if (offset <= le) return true;
    }
    return false;
}

/* Compute the union of `src_1' and `src_2' and write the result to `dst'
 * It is assumed that `dst' is distinct from both `src_1' and `src_2'. */
void run_container_union(const run_container_t *src_1,
                         const run_container_t *src_2, run_container_t *dst) {
    // TODO: this could be a lot more efficient

    // we start out with inexpensive checks
    const bool if1 = run_container_is_full(src_1);
    const bool if2 = run_container_is_full(src_2);
    if (if1 || if2) {
        if (if1) {
            run_container_copy(src_2, dst);
            return;
        }
        if (if2) {
            run_container_copy(src_1, dst);
            return;
        }
    }
    const int32_t neededcapacity = src_1->n_runs + src_2->n_runs;
    if (dst->capacity < neededcapacity)
        increaseCapacity(dst, neededcapacity, false);
    dst->n_runs = 0;
    int32_t rlepos = 0;
    int32_t xrlepos = 0;

    while ((xrlepos < src_2->n_runs) && (rlepos < src_1->n_runs)) {
        if (src_1->runs[rlepos].value <= src_2->runs[xrlepos].value) {
            smartAppend(dst, src_1->runs[rlepos]);
            rlepos++;
        } else {
            smartAppend(dst, src_2->runs[xrlepos]);
            xrlepos++;
        }
    }
    while (xrlepos < src_2->n_runs) {
        smartAppend(dst, src_2->runs[xrlepos]);
        xrlepos++;
    }
    while (rlepos < src_1->n_runs) {
        smartAppend(dst, src_1->runs[rlepos]);
        rlepos++;
    }
}

/* Compute the intersection of src_1 and src_2 and write the result to
 * dst. It is assumed that dst is distinct from both src_1 and src_2. */
void run_container_intersection(const run_container_t *src_1,
                                const run_container_t *src_2,
                                run_container_t *dst) {
    // TODO: this could be a lot more efficient, could use SIMD optimizations
    const int32_t neededcapacity = src_1->n_runs + src_2->n_runs;
    if (dst->capacity < neededcapacity)
        increaseCapacity(dst, neededcapacity, false);
    dst->n_runs = 0;
    int32_t rlepos = 0;
    int32_t xrlepos = 0;
    int32_t start = src_1->runs[rlepos].value;
    int32_t end = start + src_1->runs[rlepos].length + 1;
    int32_t xstart = src_2->runs[xrlepos].value;
    int32_t xend = xstart + src_2->runs[xrlepos].length + 1;
    while ((rlepos < src_1->n_runs) && (xrlepos < src_2->n_runs)) {
        if (end <= xstart) {
            ++rlepos;
            if (rlepos < src_1->n_runs) {
                start = src_1->runs[rlepos].value;
                end = start + src_1->runs[rlepos].length + 1;
            }
        } else if (xend <= start) {
            ++xrlepos;
            if (xrlepos < src_2->n_runs) {
                xstart = src_2->runs[xrlepos].value;
                xend = xstart + src_2->runs[xrlepos].length + 1;
            }
        } else {  // they overlap
            const int32_t lateststart = start > xstart ? start : xstart;
            int32_t earliestend;
            if (end == xend) {  // improbable
                earliestend = end;
                rlepos++;
                xrlepos++;
                if (rlepos < src_1->n_runs) {
                    start = src_1->runs[rlepos].value;
                    end = start + src_1->runs[rlepos].length + 1;
                }
                if (xrlepos < src_2->n_runs) {
                    xstart = src_2->runs[xrlepos].value;
                    xend = xstart + src_2->runs[xrlepos].length + 1;
                }
            } else if (end < xend) {
                earliestend = end;
                rlepos++;
                if (rlepos < src_1->n_runs) {
                    start = src_1->runs[rlepos].value;
                    end = start + src_1->runs[rlepos].length + 1;
                }

            } else {  // end > xend
                earliestend = xend;
                xrlepos++;
                if (xrlepos < src_2->n_runs) {
                    xstart = src_2->runs[xrlepos].value;
                    xend = xstart + src_2->runs[xrlepos].length + 1;
                }
            }
            dst->runs[dst->n_runs].value = lateststart;
            dst->runs[dst->n_runs].length = (earliestend - lateststart - 1);
            dst->n_runs++;
        }
    }
}

int run_container_to_uint32_array(uint32_t *out, const run_container_t *cont,
                                  uint32_t base) {
    int outpos = 0;
    for (int i = 0; i < cont->n_runs; ++i) {
        uint32_t run_start = base + cont->runs[i].value;
        uint16_t le = cont->runs[i].length;
        for (int j = 0; j <= le; ++j) out[outpos++] = run_start + j;
    }
    return outpos;
}

/*
 * Print this container using printf (useful for debugging).
 */
void run_container_printf(const run_container_t *cont) {
    for (int i = 0; i < cont->n_runs; ++i) {
        uint16_t run_start = cont->runs[i].value;
        uint16_t le = cont->runs[i].length;
        printf("[%d,%d]", run_start, run_start + le);
    }
}

/*
 * Print this container using printf as a comma-separated list of 32-bit
 * integers starting at base.
 */
<<<<<<< HEAD
void run_container_printf_as_uint32_array(const run_container_t * cont, uint32_t base) {
	if(cont->nbrruns == 0) return;
	{
		uint32_t run_start = base + cont->valueslength[0].value;
	    uint16_t le = cont->valueslength[0].length;
		printf("%d",run_start);
		for (int j = 1; j <= le ; ++j)
			printf(",%d",run_start + j);
	}
	for (int i = 1; i < cont->nbrruns; ++i) {
		uint32_t run_start = base + cont->valueslength[i].value;
	    uint16_t le = cont->valueslength[i].length;
		for (int j = 0; j <= le ; ++j)
			printf(",%d",run_start + j);
	}
}

=======
void run_container_printf_as_uint32_array(const run_container_t *cont,
                                          uint32_t base) {
    if (cont->n_runs == 0) return;
    {
        uint32_t run_start = base + cont->runs[0].value;
        uint16_t le = cont->runs[0].length;
        printf("%d", run_start);
        for (int j = 1; j <= le; ++j) printf(",%d", run_start + j);
    }
    for (int i = 1; i < cont->n_runs; ++i) {
        uint32_t run_start = base + cont->runs[i].value;
        uint16_t le = cont->runs[i].length;
        for (int j = 0; j <= le; ++j) printf(",%d", run_start + j);
    }
}
>>>>>>> 99d74eb8
<|MERGE_RESOLUTION|>--- conflicted
+++ resolved
@@ -11,70 +11,48 @@
 
 #include "run.h"
 
-<<<<<<< HEAD
-extern bool run_container_is_full(run_container_t *run);
-extern bool  run_container_nonzero_cardinality(run_container_t *r);
+extern bool run_container_is_full(const run_container_t *run);
+extern bool run_container_nonzero_cardinality(const run_container_t *r);
 extern void run_container_clear(run_container_t *run) ;
 extern int32_t run_container_serialized_size_in_bytes( int32_t num_runs);
-=======
-extern bool run_container_is_full(const run_container_t *run);
-extern bool run_container_nonzero_cardinality(const run_container_t *r);
-extern void run_container_clear(run_container_t *run);
->>>>>>> 99d74eb8
-
-enum { DEFAULT_INIT_SIZE = 4 };
+
+enum{DEFAULT_INIT_SIZE = 4};
 
 /* Create a new run container. Return NULL in case of failure. */
-<<<<<<< HEAD
 run_container_t *run_container_create_given_capacity(int32_t size) {
 	run_container_t * run;
 	/* Allocate the run container itself. */
 	if ((run = malloc(sizeof(run_container_t))) == NULL) {
 				return NULL;
 	}
-	if ((run->valueslength = malloc(sizeof(valuelength_t) * size)) == NULL) {
+    if ((run->runs = malloc(sizeof(rle16_t) * size)) == NULL) {
 		        free(run);
 			return NULL;
 	}
 	run->capacity = size;
-	run->nbrruns = 0;
+    run->n_runs = 0;
 	return run;
-=======
-static run_container_t *run_container_create_given_capacity(int32_t size) {
-    run_container_t *run;
-    /* Allocate the run container itself. */
-    if ((run = malloc(sizeof(run_container_t))) == NULL) {
-        return NULL;
-    }
-    if ((run->runs = malloc(sizeof(rle16_t) * size)) == NULL) {
-        free(run);
-        return NULL;
-    }
-    run->capacity = size;
-    run->n_runs = 0;
-    return run;
->>>>>>> 99d74eb8
 }
 
 /* Create a new run container. Return NULL in case of failure. */
 run_container_t *run_container_create() {
-    return run_container_create_given_capacity(DEFAULT_INIT_SIZE);
+	return run_container_create_given_capacity(DEFAULT_INIT_SIZE) ;
 }
 
 run_container_t *run_container_clone(const run_container_t *src) {
-    run_container_t *run = run_container_create_given_capacity(src->capacity);
-    if (run == NULL) return NULL;
-    run->capacity = src->capacity;
+	run_container_t * run = run_container_create_given_capacity(src->capacity);
+	if(run == NULL) return NULL;
+	run->capacity = src->capacity;
     run->n_runs = src->n_runs;
     memcpy(run->runs, src->runs, src->n_runs * sizeof(rle16_t));
-    return run;
+	return run;
 }
 
 /* Free memory. */
 void run_container_free(run_container_t *run) {
     free(run->runs);
     run->runs = NULL;  // pedantic
-    free(run);
+	free(run);
 }
 
 /* Get the cardinality of `run'. Requires an actual computation. */
@@ -86,7 +64,7 @@
     int sum = n_runs;
     for (int k = 0; k < n_runs; ++k) {
         sum += runs[k].length;
-    }
+	}
 
     return sum;
 }
@@ -98,7 +76,7 @@
 // TODO: could be more efficient
 static void smartAppend(run_container_t *run,
                         rle16_t vl) {  // uint16_t start, uint16_t length) {
-    int32_t oldend;
+        int32_t oldend;
     // todo: next line is maybe unsafe when n_runs == 0 in the sense where we
     // might access memory out of bounds (crash prone?)
     if ((run->n_runs == 0) ||
@@ -107,13 +85,13 @@
                         1)) {  // we add a new one
         run->runs[run->n_runs] = vl;
         run->n_runs++;
-        return;
-    }
-    int32_t newend = vl.value + vl.length + 1;
-    if (newend > oldend) {  // we merge
+            return;
+        }
+        int32_t newend = vl.value + vl.length + 1;
+        if(newend > oldend)  { // we merge
         run->runs[run->n_runs - 1].length =
             newend - 1 - run->runs[run->n_runs - 1].value;
-    }
+        }
 }
 
 static void increaseCapacity(run_container_t *run, int32_t min, bool copy) {
@@ -121,11 +99,11 @@
         (run->capacity == 0)
             ? DEFAULT_INIT_SIZE
             : run->capacity < 64 ? run->capacity * 2
-                                 : run->capacity < 1024 ? run->capacity * 3 / 2
-                                                        : run->capacity * 5 / 4;
-    if (newCapacity < min) newCapacity = min;
+            : run->capacity < 1024 ? run->capacity * 3 / 2
+            : run->capacity * 5 / 4;
+    if(newCapacity < min) newCapacity = min;
     run->capacity = newCapacity;
-    if (copy)
+    if(copy)
         run->runs = realloc(run->runs, run->capacity * sizeof(rle16_t));
     else {
         free(run->runs);
@@ -138,7 +116,7 @@
             "production?\n");
     }
 }
-static inline void makeRoomAtIndex(run_container_t *run, uint16_t index) {
+static inline void makeRoomAtIndex( run_container_t *run,uint16_t index) {
     /* This function calls realloc + memmove sequentially to move by one index.
      * Potentially copying twice the array.
      */
@@ -149,7 +127,7 @@
     run->n_runs++;
 }
 
-static inline void recoverRoomAtIndex(run_container_t *run, uint16_t index) {
+static inline void recoverRoomAtIndex(run_container_t *run,uint16_t index) {
     memmove(run->runs + index, run->runs + (1 + index),
             (run->n_runs - index - 1) * sizeof(rle16_t));
     run->n_runs--;
@@ -160,7 +138,7 @@
     const int32_t n_runs = src->n_runs;
     if (src->n_runs > dst->capacity) {
         increaseCapacity(dst, n_runs, false);
-    }
+	}
     dst->n_runs = n_runs;
     memcpy(dst->runs, src->runs, sizeof(rle16_t) * n_runs);
 }
@@ -177,48 +155,48 @@
 static int32_t interleavedBinarySearch(const rle16_t *source, int32_t n,
                                        uint16_t target) {
     const rle16_t *base = source;
-    if (n == 0) return -1;
+    if(n == 0) return -1;
     if (target > source[n - 1].value)
         return -n - 1;  // without this, buffer overrun
-    while (n > 1) {
-        int32_t half = n >> 1;
+    while(n>1) {
+    	int32_t half = n >> 1;
         base = (base[half].value < target) ? base + half : base;
         n -= half;
     }
     base += (base->value < target);
-    return (base->value == target) ? (base - source) : (source - base) - 1;
-}
-#else
-// good old bin. search
+    return  ( base->value == target) ? (base - source) : (source - base) - 1;
+}
+#else 
+// good old bin. search 
 static int32_t interleavedBinarySearch(const rle16_t *array, int32_t lenarray,
                                        uint16_t ikey) {
-    int32_t low = 0;
-    int32_t high = lenarray - 1;
-    while (low <= high) {
-        int32_t middleIndex = (low + high) >> 1;
-        uint16_t middleValue = array[middleIndex].value;
-        if (middleValue < ikey) {
-            low = middleIndex + 1;
-        } else if (middleValue > ikey) {
-            high = middleIndex - 1;
-        } else {
-            return middleIndex;
-        }
-    }
-    return -(low + 1);
+	int32_t low = 0;
+	int32_t high = lenarray - 1;
+	while( low <= high) {
+		int32_t middleIndex = (low+high) >> 1;
+		uint16_t middleValue = array[middleIndex].value;
+		if (middleValue < ikey) {
+			low = middleIndex + 1;
+		} else if (middleValue > ikey) {
+			high = middleIndex - 1;
+		} else {
+			return middleIndex;
+		}
+	}
+	return -(low + 1);
 }
 #endif
 
 /* Add `pos' to `run'. Returns true if `pos' was not present. */
 bool run_container_add(run_container_t *run, uint16_t pos) {
     int32_t index = interleavedBinarySearch(run->runs, run->n_runs, pos);
-    if (index >= 0) return false;  // already there
-    index = -index - 2;            // points to preceding value, possibly -1
-    if (index >= 0) {              // possible match
+    if(index >= 0) return false;// already there
+    index = - index - 2;// points to preceding value, possibly -1
+    if(index >= 0) {// possible match
         int32_t offset = pos - run->runs[index].value;
         int32_t le = run->runs[index].length;
-        if (offset <= le) return false;  // already there
-        if (offset == le + 1) {
+        if(offset <= le) return false;// already there
+        if(offset == le + 1) {
             // we may need to fuse
             if (index + 1 < run->n_runs) {
                 if (run->runs[index + 1].value == pos + 1) {
@@ -226,7 +204,7 @@
                     run->runs[index].length = run->runs[index + 1].value +
                                               run->runs[index + 1].length -
                                               run->runs[index].value;
-                    recoverRoomAtIndex(run, index + 1);
+                    recoverRoomAtIndex(run,index + 1);
                     return true;
                 }
             }
@@ -243,7 +221,7 @@
             }
         }
     }
-    if (index == -1) {
+    if(index == -1) {
         // we may need to extend the first run
         if (0 < run->n_runs) {
             if (run->runs[0].value == pos + 1) {
@@ -253,7 +231,7 @@
             }
         }
     }
-    makeRoomAtIndex(run, index + 1);
+    makeRoomAtIndex(run,index + 1);
     run->runs[index + 1].value = pos;
     run->runs[index + 1].length = 0;
     return true;
@@ -262,49 +240,49 @@
 /* Remove `pos' from `run'. Returns true if `pos' was present. */
 bool run_container_remove(run_container_t *run, uint16_t pos) {
     int32_t index = interleavedBinarySearch(run->runs, run->n_runs, pos);
-    if (index >= 0) {
+        if(index >= 0) {
         int32_t le = run->runs[index].length;
-        if (le == 0) {
-            recoverRoomAtIndex(run, index);
-        } else {
+            if(le == 0) {
+                recoverRoomAtIndex(run,index);
+            } else {
             run->runs[index].value++;
             run->runs[index].length--;
-        }
-        return true;
-    }
-    index = -index - 2;  // points to preceding value, possibly -1
-    if (index >= 0) {    // possible match
+            }
+            return true;
+        }
+        index = - index - 2;// points to preceding value, possibly -1
+        if(index >= 0) {// possible match
         int32_t offset = pos - run->runs[index].value;
         int32_t le = run->runs[index].length;
-        if (offset < le) {
-            // need to break in two
+            if(offset < le) {
+                // need to break in two
             run->runs[index].length = offset - 1;
-            // need to insert
-            uint16_t newvalue = pos + 1;
-            int32_t newlength = le - offset - 1;
-            makeRoomAtIndex(run, index + 1);
+                // need to insert
+                uint16_t newvalue = pos + 1;
+                int32_t newlength = le - offset - 1;
+                makeRoomAtIndex(run,index+1);
             run->runs[index + 1].value = newvalue;
             run->runs[index + 1].length = newlength;
-            return true;
-
-        } else if (offset == le) {
+                return true;
+
+            } else if(offset == le) {
             run->runs[index].length--;
-            return true;
-        }
-    }
-    // no match
-    return false;
-}
+                return true;
+            }
+        }
+        // no match
+        return false;
+    }
 
 /* Check whether `pos' is present in `run'.  */
 bool run_container_contains(const run_container_t *run, uint16_t pos) {
     int32_t index = interleavedBinarySearch(run->runs, run->n_runs, pos);
-    if (index >= 0) return true;
-    index = -index - 2;  // points to preceding value, possibly -1
-    if (index != -1) {   // possible match
+    if(index >= 0) return true;
+    index = - index - 2; // points to preceding value, possibly -1
+    if (index != -1)  {// possible match
         int32_t offset = pos - run->runs[index].value;
         int32_t le = run->runs[index].length;
-        if (offset <= le) return true;
+        if(offset <= le) return true;
     }
     return false;
 }
@@ -313,26 +291,26 @@
  * It is assumed that `dst' is distinct from both `src_1' and `src_2'. */
 void run_container_union(const run_container_t *src_1,
                          const run_container_t *src_2, run_container_t *dst) {
-    // TODO: this could be a lot more efficient
-
-    // we start out with inexpensive checks
-    const bool if1 = run_container_is_full(src_1);
-    const bool if2 = run_container_is_full(src_2);
-    if (if1 || if2) {
-        if (if1) {
-            run_container_copy(src_2, dst);
-            return;
-        }
-        if (if2) {
-            run_container_copy(src_1, dst);
-            return;
-        }
-    }
+	// TODO: this could be a lot more efficient
+
+	// we start out with inexpensive checks
+	const bool if1 = run_container_is_full(src_1);
+	const bool if2 = run_container_is_full(src_2);
+	if (if1 || if2) {
+		if (if1) {
+			run_container_copy(src_2, dst);
+			return;
+		}
+		if (if2) {
+			run_container_copy(src_1, dst);
+			return;
+		}
+	}
     const int32_t neededcapacity = src_1->n_runs + src_2->n_runs;
-    if (dst->capacity < neededcapacity)
-        increaseCapacity(dst, neededcapacity, false);
+	if(dst->capacity < neededcapacity)
+		increaseCapacity(dst, neededcapacity,false);
     dst->n_runs = 0;
-    int32_t rlepos = 0;
+	int32_t rlepos = 0;
     int32_t xrlepos = 0;
 
     while ((xrlepos < src_2->n_runs) && (rlepos < src_1->n_runs)) {
@@ -358,11 +336,11 @@
  * dst. It is assumed that dst is distinct from both src_1 and src_2. */
 void run_container_intersection(const run_container_t *src_1,
                                 const run_container_t *src_2,
-                                run_container_t *dst) {
-    // TODO: this could be a lot more efficient, could use SIMD optimizations
+                                  run_container_t *dst) {
+	// TODO: this could be a lot more efficient, could use SIMD optimizations
     const int32_t neededcapacity = src_1->n_runs + src_2->n_runs;
-    if (dst->capacity < neededcapacity)
-        increaseCapacity(dst, neededcapacity, false);
+	if(dst->capacity < neededcapacity)
+		increaseCapacity(dst, neededcapacity,false);
     dst->n_runs = 0;
     int32_t rlepos = 0;
     int32_t xrlepos = 0;
@@ -371,7 +349,7 @@
     int32_t xstart = src_2->runs[xrlepos].value;
     int32_t xend = xstart + src_2->runs[xrlepos].length + 1;
     while ((rlepos < src_1->n_runs) && (xrlepos < src_2->n_runs)) {
-        if (end <= xstart) {
+        if (end  <= xstart) {
             ++rlepos;
             if (rlepos < src_1->n_runs) {
                 start = src_1->runs[rlepos].value;
@@ -383,10 +361,10 @@
                 xstart = src_2->runs[xrlepos].value;
                 xend = xstart + src_2->runs[xrlepos].length + 1;
             }
-        } else {  // they overlap
+        } else {// they overlap
             const int32_t lateststart = start > xstart ? start : xstart;
             int32_t earliestend;
-            if (end == xend) {  // improbable
+            if(end == xend) {// improbable
                 earliestend = end;
                 rlepos++;
                 xrlepos++;
@@ -398,7 +376,7 @@
                     xstart = src_2->runs[xrlepos].value;
                     xend = xstart + src_2->runs[xrlepos].length + 1;
                 }
-            } else if (end < xend) {
+            } else if(end < xend) {
                 earliestend = end;
                 rlepos++;
                 if (rlepos < src_1->n_runs) {
@@ -406,7 +384,7 @@
                     end = start + src_1->runs[rlepos].length + 1;
                 }
 
-            } else {  // end > xend
+            } else {// end > xend
                 earliestend = xend;
                 xrlepos++;
                 if (xrlepos < src_2->n_runs) {
@@ -423,62 +401,42 @@
 
 int run_container_to_uint32_array(uint32_t *out, const run_container_t *cont,
                                   uint32_t base) {
-    int outpos = 0;
+  int outpos = 0;
     for (int i = 0; i < cont->n_runs; ++i) {
         uint32_t run_start = base + cont->runs[i].value;
         uint16_t le = cont->runs[i].length;
         for (int j = 0; j <= le; ++j) out[outpos++] = run_start + j;
-    }
-    return outpos;
+  }
+  return outpos;
 }
 
 /*
  * Print this container using printf (useful for debugging).
  */
-void run_container_printf(const run_container_t *cont) {
+void run_container_printf(const run_container_t * cont) {
     for (int i = 0; i < cont->n_runs; ++i) {
         uint16_t run_start = cont->runs[i].value;
         uint16_t le = cont->runs[i].length;
-        printf("[%d,%d]", run_start, run_start + le);
-    }
+	    printf("[%d,%d]",run_start,run_start+le);
+	}
 }
 
 /*
  * Print this container using printf as a comma-separated list of 32-bit
  * integers starting at base.
  */
-<<<<<<< HEAD
-void run_container_printf_as_uint32_array(const run_container_t * cont, uint32_t base) {
-	if(cont->nbrruns == 0) return;
-	{
-		uint32_t run_start = base + cont->valueslength[0].value;
-	    uint16_t le = cont->valueslength[0].length;
-		printf("%d",run_start);
-		for (int j = 1; j <= le ; ++j)
-			printf(",%d",run_start + j);
-	}
-	for (int i = 1; i < cont->nbrruns; ++i) {
-		uint32_t run_start = base + cont->valueslength[i].value;
-	    uint16_t le = cont->valueslength[i].length;
-		for (int j = 0; j <= le ; ++j)
-			printf(",%d",run_start + j);
-	}
-}
-
-=======
 void run_container_printf_as_uint32_array(const run_container_t *cont,
                                           uint32_t base) {
     if (cont->n_runs == 0) return;
-    {
+	{
         uint32_t run_start = base + cont->runs[0].value;
         uint16_t le = cont->runs[0].length;
-        printf("%d", run_start);
+		printf("%d",run_start);
         for (int j = 1; j <= le; ++j) printf(",%d", run_start + j);
-    }
+	}
     for (int i = 1; i < cont->n_runs; ++i) {
         uint32_t run_start = base + cont->runs[i].value;
         uint16_t le = cont->runs[i].length;
         for (int j = 0; j <= le; ++j) printf(",%d", run_start + j);
-    }
-}
->>>>>>> 99d74eb8
+	}
+}