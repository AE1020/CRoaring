--- conflicted
+++ resolved
@@ -180,8 +180,6 @@
     }
 }
 
-<<<<<<< HEAD
-=======
 void ra_append_move_range(roaring_array_t *ra, roaring_array_t *sa,
                           uint16_t start_index, uint16_t end_index) {
     extend_array(ra, end_index - start_index);
@@ -196,9 +194,6 @@
     }
 }
 
-#if 0
-// if actually used, should be documented and part of header file
->>>>>>> 353fda2b
 void ra_append_copies_after(roaring_array_t *ra, roaring_array_t *sa,
                             uint16_t before_start) {
     int start_location = ra_get_index(sa, before_start);
