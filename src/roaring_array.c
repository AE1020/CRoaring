--- conflicted
+++ resolved
@@ -160,24 +160,33 @@
     ra->size++;
 }
 
+
 void ra_append_copy(roaring_array_t *ra, roaring_array_t *sa, uint16_t index, bool copy_on_write) {
-	extend_array(ra, 1);
+    extend_array(ra, 1);
     const int32_t pos = ra->size;
 
     // old contents is junk not needing freeing
     ra->keys[pos] = sa->keys[index];
     // the shared container will be in two bitmaps
     if(copy_on_write) {
-	sa->containers[index] = get_copy_of_container(sa->containers[index], &sa->typecodes[index],copy_on_write);
-    ra->containers[pos] = sa->containers[index];
-    ra->typecodes[pos] = sa->typecodes[index];
-  } else {
-    ra->containers[pos] =
+      sa->containers[index] = get_copy_of_container(sa->containers[index], &sa->typecodes[index],copy_on_write);
+      ra->containers[pos] = sa->containers[index];
+      ra->typecodes[pos] = sa->typecodes[index];
+    } else {
+      ra->containers[pos] =
         container_clone(sa->containers[index], sa->typecodes[index]);
             ra->typecodes[pos] = sa->typecodes[index];
-
       }
     ra->size++;
+}
+
+
+void ra_append_copies_until(roaring_array_t *ra, roaring_array_t *sa,
+                            uint16_t stopping_key, bool copy_on_write) {
+    for (uint16_t i = 0; i < sa->size; ++i) {
+        if (sa->keys[i] >= stopping_key) break;
+        ra_append_copy(ra, sa, i, copy_on_write);
+    }
 }
 
 void ra_append_copy_range(roaring_array_t *ra, roaring_array_t *sa,
@@ -200,6 +209,15 @@
     }
 }
 
+void ra_append_copies_after(roaring_array_t *ra, roaring_array_t *sa,
+                            uint16_t before_start, bool copy_on_write) {
+    int start_location = ra_get_index(sa, before_start);
+    if (start_location >= 0)
+        ++start_location;
+    else
+        start_location = -start_location - 1;
+    ra_append_copy_range(ra, sa, start_location,sa->size,copy_on_write);
+}
 
 void ra_append_move_range(roaring_array_t *ra, roaring_array_t *sa,
                           uint16_t start_index, uint16_t end_index) {
@@ -215,7 +233,6 @@
     }
 }
 
-<<<<<<< HEAD
 void ra_append_range(roaring_array_t *ra, roaring_array_t *sa,
                           uint16_t start_index, uint16_t end_index, bool copy_on_write) {
     extend_array(ra, end_index - start_index);
@@ -231,45 +248,6 @@
         ra->containers[pos] =
             container_clone(sa->containers[i], sa->typecodes[i]);
                     ra->typecodes[pos] = sa->typecodes[i];
-=======
-void ra_append_copies_after(roaring_array_t *ra, roaring_array_t *sa,
-                            uint16_t before_start) {
-    int start_location = ra_get_index(sa, before_start);
-    if (start_location >= 0)
-        ++start_location;
-    else
-        start_location = -start_location - 1;
-
-    extend_array(ra, sa->size - start_location);
-
-    for (uint16_t i = start_location; i < sa->size; ++i) {
-        const int32_t pos = ra->size;
-
-        ra->keys[pos] = sa->keys[i];
-        ra->containers[pos] =
-            container_clone(sa->containers[i], sa->typecodes[i]);
-        ra->typecodes[pos] = sa->typecodes[i];
-        ra->size++;
-    }
-}
-
-void ra_append_copies_until(roaring_array_t *ra, roaring_array_t *sa,
-                            uint16_t stopping_key) {
-    for (uint16_t i = 0; i < sa->size; ++i) {
-        if (sa->keys[i] >= stopping_key) break;
-
-        extend_array(ra, 1);
-        const int32_t pos = ra->size;
-
-        ra->keys[pos] = sa->keys[i];
-        ra->containers[pos] =
-            container_clone(sa->containers[i], sa->typecodes[i]);
-        ra->typecodes[pos] = sa->typecodes[i];
-        ra->size++;
-    }
-}
->>>>>>> 3af02863
-
           }
         ra->size++;
     }
