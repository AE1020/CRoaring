--- conflicted
+++ resolved
@@ -86,7 +86,6 @@
     bitset_container_free(BO);
 }
 
-<<<<<<< HEAD
 int array_negation_empty_test() {
     array_container_t* AI = array_container_create();
     bitset_container_t* BO = bitset_container_create();
@@ -594,9 +593,6 @@
 
 /* now tests that negate just part of the range:  18 more... */
 // TODO
-
-=======
->>>>>>> 1b8ea634
 int main() {
     const struct CMUnitTest tests[] = {
         cmocka_unit_test(array_bitset_and_or_test),
