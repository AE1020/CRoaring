#include <stdio.h>
#include <assert.h>

#include "roaring.h"

<<<<<<< HEAD

void show_structure(roaring_array_t *);  // debug

=======
int test_printf() {
	printf("[%s] %s\n", __FILE__, __func__);
	roaring_bitmap_t *r1 = roaring_bitmap_of(8,   1,2,3,100,1000,10000,1000000,20000000);
	roaring_bitmap_printf(r1); // does it crash?
	roaring_bitmap_free(r1);
	printf("\n");
	return 1;
}
>>>>>>> b7ee6079

int test_add(){
  printf("[%s] %s\n", __FILE__, __func__);
  roaring_bitmap_t *r1 = roaring_bitmap_create();
  assert(r1);

  for (uint32_t i=0; i < 10000; ++i) {
	  assert(roaring_bitmap_get_cardinality(r1) == i);
	  roaring_bitmap_add(r1, 200*i);
      assert(roaring_bitmap_get_cardinality(r1) == i + 1);
  }
  roaring_bitmap_free(r1);
  return 1;
}

int test_contains(){
  printf("[%s] %s\n", __FILE__, __func__);
  roaring_bitmap_t *r1 = roaring_bitmap_create();
  assert(r1);

  for (uint32_t i=0; i < 10000; ++i) {
	  assert(roaring_bitmap_get_cardinality(r1) == i);
	  roaring_bitmap_add(r1, 200*i);
      assert(roaring_bitmap_get_cardinality(r1) == i + 1);
  }
  for (uint32_t i=0; i < 200*10000; ++i) {
	  bool isset = (i % 200 == 0);
	  bool rset = roaring_bitmap_contains(r1, i);
	  assert(isset == rset);
  }
  roaring_bitmap_free(r1);
  return 1;
}

int test_intersection(){
  printf("[%s] %s\n", __FILE__, __func__);
  roaring_bitmap_t *r1 = roaring_bitmap_create();
  roaring_bitmap_t *r2 = roaring_bitmap_create();
  assert(r1); assert(r2);

  for (uint32_t i=0; i < 100; ++i) {
    roaring_bitmap_add(r1, 2*i);                      
    roaring_bitmap_add(r2, 3*i);
    assert(roaring_bitmap_get_cardinality(r2) == i + 1);
    assert(roaring_bitmap_get_cardinality(r1) == i + 1);

  }
   
  roaring_bitmap_t *r1_and_r2 = roaring_bitmap_and(r1, r2);
  roaring_bitmap_free(r1);
  roaring_bitmap_free(r2);
  assert(roaring_bitmap_get_cardinality(r1_and_r2) == 34);
  roaring_bitmap_free(r1_and_r2);
  return 1;
}

int test_union(){
  printf("[%s] %s\n", __FILE__, __func__);
  roaring_bitmap_t *r1 = roaring_bitmap_create();
  roaring_bitmap_t *r2 = roaring_bitmap_create();
  assert(r1); assert(r2);

  for (uint32_t i=0; i < 100; ++i) {
    roaring_bitmap_add(r1, 2*i);
    roaring_bitmap_add(r2, 3*i);
    assert(roaring_bitmap_get_cardinality(r2) == i + 1);
    assert(roaring_bitmap_get_cardinality(r1) == i + 1);

  }

  roaring_bitmap_t *r1_or_r2 = roaring_bitmap_or(r1, r2);
  roaring_bitmap_free(r1);
  roaring_bitmap_free(r2);
  assert(roaring_bitmap_get_cardinality(r1_or_r2) == 166);
  roaring_bitmap_free(r1_or_r2);
  return 1;
}

static int array_equals(uint32_t  *a1, int32_t size1, uint32_t *a2, int32_t size2) {
  if (size1 != size2) return 0;
  for (int i=0; i < size1; ++i)
    if (a1[i] != a2[i]) {
      printf("array_equals a1[%d] is %d != a2[%d] is %d\n", i, a1[i], i, a2[i]);
      return 0;
    }
  return 1;
}



int test_conversion_to_int_array(){
  printf("test conversion to int array \n");
  roaring_bitmap_t *r1 = roaring_bitmap_create();
  int ans_ctr = 0;
  uint32_t *ans = calloc(100000, sizeof(int32_t));

  // a dense bitmap container  (best done with runs)
  for (uint32_t i=0; i < 50000; ++i) {
    if (i != 30000) { // making 2 runs
	  roaring_bitmap_add(r1, i);
          ans[ans_ctr++]=i;
    }
  }

  // a sparse one
  for (uint32_t i=70000; i < 130000; i += 17) {
	  roaring_bitmap_add(r1, i);
          ans[ans_ctr++]=i;
  }

  // a dense one but not good for runs

  for (uint32_t i= 65536*3; i < 65536*4; i++) {
    if (i % 3 != 0) {
	  roaring_bitmap_add(r1, i);
          ans[ans_ctr++]=i;
    }
  }

  // TODO: run_optimize it

  uint32_t card;
  uint32_t *arr = roaring_bitmap_to_uint32_array(r1, &card);

  printf("arrays have %d and %d\n",card, ans_ctr);
  show_structure(r1->high_low_container);
  assert(array_equals(arr,card, ans, ans_ctr));
  return 1;
}



int main(){
  test_printf();
  test_add();
  test_contains();
  test_intersection();
  test_union();
  test_conversion_to_int_array();
  printf("done toplevel tests\n");
}<|MERGE_RESOLUTION|>--- conflicted
+++ resolved
@@ -3,11 +3,9 @@
 
 #include "roaring.h"
 
-<<<<<<< HEAD
 
 void show_structure(roaring_array_t *);  // debug
 
-=======
 int test_printf() {
 	printf("[%s] %s\n", __FILE__, __func__);
 	roaring_bitmap_t *r1 = roaring_bitmap_of(8,   1,2,3,100,1000,10000,1000000,20000000);
@@ -16,7 +14,6 @@
 	printf("\n");
 	return 1;
 }
->>>>>>> b7ee6079
 
 int test_add(){
   printf("[%s] %s\n", __FILE__, __func__);
@@ -108,7 +105,7 @@
 
 
 int test_conversion_to_int_array(){
-  printf("test conversion to int array \n");
+  printf("[%s] %s\n", __FILE__, __func__);
   roaring_bitmap_t *r1 = roaring_bitmap_create();
   int ans_ctr = 0;
   uint32_t *ans = calloc(100000, sizeof(int32_t));
@@ -144,6 +141,7 @@
   printf("arrays have %d and %d\n",card, ans_ctr);
   show_structure(r1->high_low_container);
   assert(array_equals(arr,card, ans, ans_ctr));
+  roaring_bitmap_free(r1);
   return 1;
 }
 
